--- conflicted
+++ resolved
@@ -750,13 +750,8 @@
 		return fmt.Errorf("failed to create secret of cluster [%s]: %v", info.ClusterName, err)
 	}
 
-<<<<<<< HEAD
-	cmd := fmt.Sprintf("helm install %s %s --namespace %s --set-string %s --create-namespace",
-		info.ClusterName, oa.tidbClusterChartPath(info.OperatorTag), info.Namespace, info.TidbClusterHelmSetString(nil))
-=======
 	cmd := fmt.Sprintf("helm install %s  --name %s --namespace %s --set-string %s --set %s",
 		oa.tidbClusterChartPath(info.OperatorTag), info.ClusterName, info.Namespace, info.TidbClusterHelmSetString(nil), info.TidbClusterHelmSetBoolean(nil))
->>>>>>> 556c4db6
 
 	svFilePath, err := info.BuildSubValues(oa.tidbClusterChartPath(info.OperatorTag))
 	if err != nil {
