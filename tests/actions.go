// Copyright 2018 PingCAP, Inc.
//
// Licensed under the Apache License, Version 2.0 (the "License");
// you may not use this file except in compliance with the License.
// You may obtain a copy of the License at
//
//     http://www.apache.org/licenses/LICENSE-2.0
//
// Unless required by applicable law or agreed to in writing, software
// distributed under the License is distributed on an "AS IS" BASIS,
// See the License for the specific language governing permissions and
// limitations under the License.

package tests

import (
	"context"
	"crypto/tls"
	"database/sql"
	"encoding/json"
	"fmt"
	"io/ioutil"
	"net/http"
	"os/exec"
	"path/filepath"
	"reflect"
	"sort"
	"strconv"
	"strings"
	"sync"
	"time"

	// To register MySQL driver
	_ "github.com/go-sql-driver/mysql"

	"github.com/ghodss/yaml"
	"github.com/pingcap/advanced-statefulset/client/apis/apps/v1/helper"
	asclientset "github.com/pingcap/advanced-statefulset/client/client/clientset/versioned"
	pingcapErrors "github.com/pingcap/errors"
	"github.com/pingcap/kvproto/pkg/metapb"
	"github.com/pingcap/tidb-operator/pkg/apis/pingcap/v1alpha1"
	"github.com/pingcap/tidb-operator/pkg/client/clientset/versioned"
	"github.com/pingcap/tidb-operator/pkg/controller"
	"github.com/pingcap/tidb-operator/pkg/features"
	"github.com/pingcap/tidb-operator/pkg/label"
	"github.com/pingcap/tidb-operator/pkg/pdapi"
	"github.com/pingcap/tidb-operator/pkg/util"
	utildiscovery "github.com/pingcap/tidb-operator/pkg/util/discovery"
	e2eutil "github.com/pingcap/tidb-operator/tests/e2e/util"
	"github.com/pingcap/tidb-operator/tests/e2e/util/portforward"
	"github.com/pingcap/tidb-operator/tests/e2e/util/proxiedpdclient"
	"github.com/pingcap/tidb-operator/tests/e2e/util/proxiedtidbclient"
	utilstatefulset "github.com/pingcap/tidb-operator/tests/e2e/util/statefulset"
	"github.com/pingcap/tidb-operator/tests/pkg/apimachinery"
	"github.com/pingcap/tidb-operator/tests/pkg/blockwriter"
	"github.com/pingcap/tidb-operator/tests/pkg/client"
	"github.com/pingcap/tidb-operator/tests/pkg/metrics"
	"github.com/pingcap/tidb-operator/tests/pkg/webhook"
	"github.com/pingcap/tidb-operator/tests/slack"
	admissionV1beta1 "k8s.io/api/admissionregistration/v1beta1"
	apps "k8s.io/api/apps/v1"
	v1 "k8s.io/api/apps/v1"
	batchv1 "k8s.io/api/batch/v1"
	corev1 "k8s.io/api/core/v1"
	apiextensionsclientset "k8s.io/apiextensions-apiserver/pkg/client/clientset/clientset"
	"k8s.io/apimachinery/pkg/api/errors"
	metav1 "k8s.io/apimachinery/pkg/apis/meta/v1"
	"k8s.io/apimachinery/pkg/labels"
	"k8s.io/apimachinery/pkg/types"
	"k8s.io/apimachinery/pkg/util/wait"
	"k8s.io/client-go/kubernetes"
	typedappsv1 "k8s.io/client-go/kubernetes/typed/apps/v1"
	aggregatorclientset "k8s.io/kube-aggregator/pkg/client/clientset_generated/clientset"
	"k8s.io/kubernetes/test/e2e/framework"
	"k8s.io/kubernetes/test/e2e/framework/log"
	"k8s.io/kubernetes/test/e2e/framework/pod"
)

const (
	period = 5 * time.Minute

	tidbControllerName string = "tidb-controller-manager"
	tidbSchedulerName  string = "tidb-scheduler"

	// NodeUnreachablePodReason is defined in k8s.io/kubernetes/pkg/util/node
	// but not in client-go and apimachinery, so we define it here
	NodeUnreachablePodReason = "NodeLost"

	WebhookServiceName = "webhook-service"
)

func NewOperatorActions(cli versioned.Interface,
	kubeCli kubernetes.Interface,
	asCli asclientset.Interface,
	aggrCli aggregatorclientset.Interface,
	apiExtCli apiextensionsclientset.Interface,
	pollInterval time.Duration,
	operatorConfig *OperatorConfig,
	cfg *Config,
	clusters []*TidbClusterConfig,
	fw portforward.PortForward, f *framework.Framework) OperatorActions {

	var tcStsGetter typedappsv1.StatefulSetsGetter
	if operatorConfig != nil && operatorConfig.Enabled(features.AdvancedStatefulSet) {
		tcStsGetter = helper.NewHijackClient(kubeCli, asCli).AppsV1()
	} else {
		tcStsGetter = kubeCli.AppsV1()
	}

	oa := &operatorActions{
		framework:    f,
		cli:          cli,
		kubeCli:      kubeCli,
		pdControl:    pdapi.NewDefaultPDControl(kubeCli),
		asCli:        asCli,
		aggrCli:      aggrCli,
		apiExtCli:    apiExtCli,
		tcStsGetter:  tcStsGetter,
		pollInterval: pollInterval,
		cfg:          cfg,
		fw:           fw,
		crdUtil:      NewCrdTestUtil(cli, kubeCli, asCli, tcStsGetter),
	}
	if fw != nil {
		kubeCfg, err := framework.LoadConfig()
		framework.ExpectNoError(err, "failed to load config")
		oa.tidbControl = proxiedtidbclient.NewProxiedTiDBClient(fw, kubeCfg.TLSClientConfig.CAData)
	} else {
		oa.tidbControl = controller.NewDefaultTiDBControl(kubeCli)
	}
	oa.clusterEvents = make(map[string]*clusterEvent)
	for _, c := range clusters {
		oa.clusterEvents[c.String()] = &clusterEvent{
			ns:          c.Namespace,
			clusterName: c.ClusterName,
			events:      make([]event, 0),
		}
	}
	return oa
}

const (
	DefaultPollTimeout          time.Duration = 5 * time.Minute
	DefaultPollInterval         time.Duration = 5 * time.Second
	BackupAndRestorePollTimeOut time.Duration = 10 * time.Minute
	grafanaUsername                           = "admin"
	grafanaPassword                           = "admin"
	operartorChartName                        = "tidb-operator"
	tidbClusterChartName                      = "tidb-cluster"
	backupChartName                           = "tidb-backup"
	drainerChartName                          = "tidb-drainer"
	statbilityTestTag                         = "stability"
)

type OperatorActions interface {
	CleanCRDOrDie()
	InstallCRDOrDie(info *OperatorConfig)
	DeployOperator(info *OperatorConfig) error
	DeployOperatorOrDie(info *OperatorConfig)
	CleanOperator(info *OperatorConfig) error
	CleanOperatorOrDie(info *OperatorConfig)
	UpgradeOperator(info *OperatorConfig) error
	UpgradeOperatorOrDie(info *OperatorConfig)
	DumpAllLogs(info *OperatorConfig, clusterInfos []*TidbClusterConfig) error
	DeployTidbCluster(info *TidbClusterConfig) error
	DeployTidbClusterOrDie(info *TidbClusterConfig)
	CleanTidbCluster(info *TidbClusterConfig) error
	CleanTidbClusterOrDie(info *TidbClusterConfig)
	CheckTidbClusterStatus(info *TidbClusterConfig) error
	CheckTidbClusterStatusOrDie(info *TidbClusterConfig)
	BeginInsertDataTo(info *TidbClusterConfig) error
	BeginInsertDataToOrDie(info *TidbClusterConfig)
	StopInsertDataTo(info *TidbClusterConfig)
	ScaleTidbCluster(info *TidbClusterConfig) error
	ScaleTidbClusterOrDie(info *TidbClusterConfig)
	CheckScaleInSafely(info *TidbClusterConfig) error
	CheckScaledCorrectly(info *TidbClusterConfig, podUIDsBeforeScale map[string]types.UID) error
	CheckUpgradeOrDie(ctx context.Context, info *TidbClusterConfig)
	CheckUpgrade(ctx context.Context, info *TidbClusterConfig) error
	UpgradeTidbCluster(info *TidbClusterConfig) error
	UpgradeTidbClusterOrDie(info *TidbClusterConfig)
	DeployAdHocBackup(info *TidbClusterConfig) error
	CheckAdHocBackup(info *TidbClusterConfig) (string, error)
	DeployScheduledBackup(info *TidbClusterConfig) error
	CheckScheduledBackup(info *TidbClusterConfig) error
	DeployIncrementalBackup(from *TidbClusterConfig, to *TidbClusterConfig, withDrainer bool, ts string) error
	CheckIncrementalBackup(info *TidbClusterConfig, withDrainer bool) error
	DeployDrainer(info *DrainerConfig, from *TidbClusterConfig) error
	DeployDrainerOrDie(info *DrainerConfig, from *TidbClusterConfig)
	CheckDrainer(info *DrainerConfig, source *TidbClusterConfig) error
	Restore(from *TidbClusterConfig, to *TidbClusterConfig) error
	CheckRestore(from *TidbClusterConfig, to *TidbClusterConfig) error
	RestoreIncrementalFiles(from *DrainerConfig, to *TidbClusterConfig, stopTSO int64) error
	ForceDeploy(info *TidbClusterConfig) error
	CreateSecret(info *TidbClusterConfig) error
	GetPodUIDMap(info *TidbClusterConfig) (map[string]types.UID, error)
	GetNodeMap(info *TidbClusterConfig, component string) (map[string][]string, error)
	TruncateSSTFileThenCheckFailover(info *TidbClusterConfig, tikvFailoverPeriod time.Duration) error
	TruncateSSTFileThenCheckFailoverOrDie(info *TidbClusterConfig, tikvFailoverPeriod time.Duration)
	DeletePDDataThenCheckFailover(info *TidbClusterConfig, tikvFailoverPeriod time.Duration) error
	DeletePDDataThenCheckFailoverOrDie(info *TidbClusterConfig, tikvFailoverPeriod time.Duration)
	CheckFailoverPending(info *TidbClusterConfig, node string, faultPoint *time.Time) (bool, error)
	CheckFailoverPendingOrDie(clusters []*TidbClusterConfig, node string, faultPoint *time.Time)
	CheckFailover(info *TidbClusterConfig, faultNode string) (bool, error)
	CheckFailoverOrDie(clusters []*TidbClusterConfig, faultNode string)
	CheckRecover(cluster *TidbClusterConfig) (bool, error)
	CheckRecoverOrDie(clusters []*TidbClusterConfig)
	CheckK8sAvailable(excludeNodes map[string]string, excludePods map[string]*corev1.Pod) error
	CheckK8sAvailableOrDie(excludeNodes map[string]string, excludePods map[string]*corev1.Pod)
	CheckOperatorAvailable(operatorConfig *OperatorConfig) error
	CheckTidbClustersAvailable(infos []*TidbClusterConfig) error
	CheckOperatorDownOrDie(infos []*TidbClusterConfig)
	CheckTidbClustersAvailableOrDie(infos []*TidbClusterConfig)
	CheckEtcdDownOrDie(operatorConfig *OperatorConfig, clusters []*TidbClusterConfig, faultNode string)
	CheckKubeletDownOrDie(operatorConfig *OperatorConfig, clusters []*TidbClusterConfig, faultNode string)
	CheckOneApiserverDownOrDie(operatorConfig *OperatorConfig, clusters []*TidbClusterConfig, faultNode string)
	CheckAllApiserverDownOrDie(operatorConfig *OperatorConfig, clusters []*TidbClusterConfig)
	CheckKubeProxyDownOrDie(operatorConfig *OperatorConfig, clusters []*TidbClusterConfig)
	CheckKubeSchedulerDownOrDie(operatorConfig *OperatorConfig, clusters []*TidbClusterConfig)
	CheckKubeControllerManagerDownOrDie(operatorConfig *OperatorConfig, clusters []*TidbClusterConfig)
	RegisterWebHookAndService(configName, namespace, service string, context *apimachinery.CertContext) error
	RegisterWebHookAndServiceOrDie(configName, namespace, service string, context *apimachinery.CertContext)
	CleanWebHookAndService(name string) error
	CleanWebHookAndServiceOrDie(name string)
	RunEventWorker()
	EmitEvent(info *TidbClusterConfig, msg string)
	BackupRestore(from, to *TidbClusterConfig) error
	BackupRestoreOrDie(from, to *TidbClusterConfig)
	BackupAndRestoreToMultipleClusters(source *TidbClusterConfig, targets []BackupTarget) error
	BackupAndRestoreToMultipleClustersOrDie(source *TidbClusterConfig, targets []BackupTarget)
	LabelNodes() error
	LabelNodesOrDie()
	CheckDisasterTolerance(info *TidbClusterConfig) error
	CheckDisasterToleranceOrDie(info *TidbClusterConfig)
	CheckUpgradeComplete(info *TidbClusterConfig) error
	CheckUpgradeCompleteOrDie(info *TidbClusterConfig)
	CheckInitSQL(info *TidbClusterConfig) error
	CheckInitSQLOrDie(info *TidbClusterConfig)
	DeployAndCheckPump(tc *TidbClusterConfig) error
	WaitForTidbClusterReady(tc *v1alpha1.TidbCluster, timeout, pollInterval time.Duration) error
	WaitPodOnNodeReadyOrDie(clusters []*TidbClusterConfig, faultNode string)
	DataIsTheSameAs(from, to *TidbClusterConfig) (bool, error)
}

type operatorActions struct {
	framework          *framework.Framework
	cli                versioned.Interface
	kubeCli            kubernetes.Interface
	asCli              asclientset.Interface
	aggrCli            aggregatorclientset.Interface
	apiExtCli          apiextensionsclientset.Interface
	tcStsGetter        typedappsv1.StatefulSetsGetter
	pdControl          pdapi.PDControlInterface
	tidbControl        controller.TiDBControlInterface
	pollInterval       time.Duration
	cfg                *Config
	clusterEvents      map[string]*clusterEvent
	lock               sync.Mutex
	eventWorkerRunning bool
	fw                 portforward.PortForward
	crdUtil            *CrdTestUtil
}

type clusterEvent struct {
	ns          string
	clusterName string
	events      []event
}

type event struct {
	message string
	ts      int64
}

var _ = OperatorActions(&operatorActions{})

type OperatorConfig struct {
	Namespace                 string
	ReleaseName               string
	Image                     string
	Tag                       string
	ControllerManagerReplicas *int
	SchedulerImage            string
	SchedulerTag              string
	SchedulerReplicas         *int
	Features                  []string
	LogLevel                  string
	WebhookServiceName        string
	WebhookSecretName         string
	WebhookConfigName         string
	Context                   *apimachinery.CertContext
	ImagePullPolicy           corev1.PullPolicy
	TestMode                  bool
	WebhookEnabled            bool
	PodWebhookEnabled         bool
	StsWebhookEnabled         bool
	DefaultingEnabled         bool
	ValidatingEnabled         bool
	Cabundle                  string
	BackupImage               string
	AutoFailover              *bool
	// Additional STRING values, set via --set-string flag.
	StringValues map[string]string
}

type TidbClusterConfig struct {
	BackupName             string
	Namespace              string
	ClusterName            string
	EnablePVReclaim        bool
	OperatorTag            string
	PDImage                string
	TiKVImage              string
	TiDBImage              string
	PumpImage              string
	StorageClassName       string
	Password               string
	RecordCount            string
	InsertBatchSize        string
	Resources              map[string]string // TODO: rename this to TidbClusterCfg
	Args                   map[string]string // TODO: rename this to BackupCfg
	blockWriterPod         *corev1.Pod
	Monitor                bool
	UserName               string
	InitSecretName         string
	BackupSecretName       string
	EnableConfigMapRollout bool
	ClusterVersion         string

	PDPreStartScript   string
	TiDBPreStartScript string
	TiKVPreStartScript string

	PDMaxReplicas       int
	TiKVGrpcConcurrency int
	TiDBTokenLimit      int
	PDLogLevel          string

	BlockWriteConfig blockwriter.Config
	GrafanaClient    *metrics.Client
	TopologyKey      string

	pumpConfig    []string
	drainerConfig []string

	// TODO: remove this reference, which is not actually a configuration
	Clustrer *v1alpha1.TidbCluster
}

func (tc *TidbClusterConfig) String() string {
	return fmt.Sprintf("%s/%s", tc.Namespace, tc.ClusterName)
}

func (tc *TidbClusterConfig) GenerateBackupDirPodName() string {
	return fmt.Sprintf("%s-get-backup-dir", tc.ClusterName)
}

func (tc *TidbClusterConfig) BackupHelmSetString(m map[string]string) string {

	set := map[string]string{
		"clusterName": tc.ClusterName,
		"secretName":  tc.BackupSecretName,
	}

	for k, v := range tc.Args {
		set[k] = v
	}
	for k, v := range m {
		set[k] = v
	}

	arr := make([]string, 0, len(set))
	for k, v := range set {
		arr = append(arr, fmt.Sprintf("%s=%s", k, v))
	}
	return strings.Join(arr, ",")
}

func (tc *TidbClusterConfig) TidbClusterHelmSetString(m map[string]string) string {

	set := map[string]string{
		"clusterName":             tc.ClusterName,
		"enablePVReclaim":         strconv.FormatBool(tc.EnablePVReclaim),
		"pd.storageClassName":     tc.StorageClassName,
		"tikv.storageClassName":   tc.StorageClassName,
		"tidb.storageClassName":   tc.StorageClassName,
		"tidb.password":           tc.Password,
		"pd.image":                tc.PDImage,
		"tikv.image":              tc.TiKVImage,
		"tidb.image":              tc.TiDBImage,
		"binlog.pump.image":       tc.PumpImage,
		"tidb.passwordSecretName": tc.InitSecretName,
		"monitor.create":          strconv.FormatBool(tc.Monitor),
		"enableConfigMapRollout":  strconv.FormatBool(tc.EnableConfigMapRollout),
		"pd.preStartScript":       tc.PDPreStartScript,
		"tikv.preStartScript":     tc.TiKVPreStartScript,
		"tidb.preStartScript":     tc.TiDBPreStartScript,
	}

	for k, v := range tc.Resources {
		set[k] = v
	}
	for k, v := range tc.Args {
		set[k] = v
	}
	for k, v := range m {
		set[k] = v
	}

	arr := make([]string, 0, len(set))
	for k, v := range set {
		arr = append(arr, fmt.Sprintf("%s=%s", k, v))
	}
	return strings.Join(arr, ",")
}

func (tc *TidbClusterConfig) TidbClusterHelmSetBoolean(m map[string]bool) string {
	set := map[string]bool{
		"enablePVReclaim":        tc.EnablePVReclaim,
		"monitor.create":         tc.Monitor,
		"enableConfigMapRollout": tc.EnableConfigMapRollout,
	}

	for k, v := range m {
		set[k] = v
	}

	arr := make([]string, 0, len(set))
	for k, v := range set {
		arr = append(arr, fmt.Sprintf("%s=%v", k, v))
	}
	return strings.Join(arr, ",")
}

func (oi *OperatorConfig) OperatorHelmSetBoolean() string {
	set := map[string]bool{
		"admissionWebhook.create":                      oi.WebhookEnabled,
		"admissionWebhook.validation.pods":             oi.PodWebhookEnabled,
		"admissionWebhook.mutation.pods":               oi.PodWebhookEnabled,
		"admissionWebhook.validation.statefulSets":     oi.StsWebhookEnabled,
		"admissionWebhook.mutation.pingcapResources":   oi.DefaultingEnabled,
		"admissionWebhook.validation.pingcapResources": oi.ValidatingEnabled,
	}
	arr := make([]string, 0, len(set))
	for k, v := range set {
		arr = append(arr, fmt.Sprintf("--set %s=%v", k, v))
	}
	return strings.Join(arr, " ")
}

func (oi *OperatorConfig) OperatorHelmSetString(m map[string]string) string {
	set := map[string]string{
		"operatorImage":             oi.Image,
		"tidbBackupManagerImage":    oi.BackupImage,
		"scheduler.logLevel":        "4",
		"testMode":                  strconv.FormatBool(oi.TestMode),
		"admissionWebhook.cabundle": oi.Cabundle,
	}
	if oi.LogLevel != "" {
		set["controllerManager.logLevel"] = oi.LogLevel
	}
	if oi.SchedulerImage != "" {
		set["scheduler.kubeSchedulerImageName"] = oi.SchedulerImage
	}
	if string(oi.ImagePullPolicy) != "" {
		set["imagePullPolicy"] = string(oi.ImagePullPolicy)
	}
	if oi.ControllerManagerReplicas != nil {
		set["controllerManager.replicas"] = strconv.Itoa(*oi.ControllerManagerReplicas)
	}
	if oi.SchedulerReplicas != nil {
		set["scheduler.replicas"] = strconv.Itoa(*oi.SchedulerReplicas)
	}
	if oi.SchedulerTag != "" {
		set["scheduler.kubeSchedulerImageTag"] = oi.SchedulerTag
	}
	if len(oi.Features) > 0 {
		set["features"] = fmt.Sprintf("{%s}", strings.Join(oi.Features, ","))
	}
	if oi.Enabled(features.AdvancedStatefulSet) {
		set["advancedStatefulset.create"] = "true"
	}
	if oi.AutoFailover != nil {
		set["controllerManager.autoFailover"] = strconv.FormatBool(*oi.AutoFailover)
	}

	// merge with additional STRING values
	for k, v := range oi.StringValues {
		set[k] = v
	}

	arr := make([]string, 0, len(set))
	for k, v := range set {
		arr = append(arr, fmt.Sprintf("%s=%s", k, v))
	}
	return fmt.Sprintf("\"%s\"", strings.Join(arr, ","))
}

func (oi *OperatorConfig) Enabled(feature string) bool {
	k := fmt.Sprintf("%s=true", feature)
	for _, v := range oi.Features {
		if v == k {
			return true
		}
	}
	return false
}

func (oa *operatorActions) runKubectlOrDie(args ...string) string {
	cmd := "kubectl"
	log.Logf("Running '%s %s'", cmd, strings.Join(args, " "))
	out, err := exec.Command(cmd, args...).CombinedOutput()
	if err != nil {
		log.Failf("Failed to run '%s %s'\nCombined output: %q\nError: %v", cmd, strings.Join(args, " "), string(out), err)
	}
	log.Logf("Combined output: %q", string(out))
	return string(out)
}

func (oa *operatorActions) CleanCRDOrDie() {
	crdList, err := oa.apiExtCli.ApiextensionsV1beta1().CustomResourceDefinitions().List(metav1.ListOptions{})
	framework.ExpectNoError(err, "failed to list CRD")
	for _, crd := range crdList.Items {
		if !strings.HasSuffix(crd.Name, ".pingcap.com") {
			framework.Logf("CRD %q ignored", crd.Name)
			continue
		}
		framework.Logf("Deleting CRD %q", crd.Name)
		err = oa.apiExtCli.ApiextensionsV1beta1().CustomResourceDefinitions().Delete(crd.Name, &metav1.DeleteOptions{})
		framework.ExpectNoError(err, "failed to delete CRD %q", crd.Name)
		// Even if DELETE API request succeeds, the CRD object may still exists
		// in ap server. We should wait for it to be gone.
		err = e2eutil.WaitForCRDNotFound(oa.apiExtCli, crd.Name)
		framework.ExpectNoError(err, "failed to wait for CRD %q deleted", crd.Name)
	}
}

// InstallCRDOrDie install CRDs and wait for them to be established in Kubernetes.
func (oa *operatorActions) InstallCRDOrDie(info *OperatorConfig) {
	if info.Enabled(features.AdvancedStatefulSet) {
		if isSupported, err := utildiscovery.IsAPIGroupVersionSupported(oa.kubeCli.Discovery(), "apiextensions.k8s.io/v1"); err != nil {
			log.Fail(err.Error())
		} else if isSupported {
			oa.runKubectlOrDie("apply", "-f", oa.manifestPath("e2e/advanced-statefulset-crd.v1.yaml"))
		} else {
			oa.runKubectlOrDie("apply", "-f", oa.manifestPath("e2e/advanced-statefulset-crd.v1beta1.yaml"))
		}
	}
	oa.runKubectlOrDie("apply", "-f", oa.manifestPath("e2e/crd.yaml"))
	oa.runKubectlOrDie("apply", "-f", oa.manifestPath("e2e/data-resource-crd.yaml"))
	log.Logf("Wait for all CRDs are established")
	e2eutil.WaitForCRDsEstablished(oa.apiExtCli, labels.Everything())
	// workaround for https://github.com/kubernetes/kubernetes/issues/65517
	log.Logf("force sync kubectl cache")
	cmdArgs := []string{"sh", "-c", "rm -rf ~/.kube/cache ~/.kube/http-cache"}
	_, err := exec.Command(cmdArgs[0], cmdArgs[1:]...).CombinedOutput()
	if err != nil {
		log.Failf("Failed to run '%s': %v", strings.Join(cmdArgs, " "), err)
	}
}

func (oa *operatorActions) DeployOperator(info *OperatorConfig) error {
	log.Logf("deploying tidb-operator %s", info.ReleaseName)

	if info.Tag != "e2e" {
		if err := oa.cloneOperatorRepo(); err != nil {
			return err
		}
		if err := oa.checkoutTag(info.Tag); err != nil {
			return err
		}
	}

	if info.WebhookEnabled {
		err := oa.setCabundleFromApiServer(info)
		if err != nil {
			return err
		}
	}

<<<<<<< HEAD
	cmd := fmt.Sprintf(`helm install %s %s --namespace %s %s --set-string %s --create-namespace`,
=======
	cmd := fmt.Sprintf(`helm install %s %s --namespace %s %s --set-string %s`,
>>>>>>> e3e0c999
		info.ReleaseName,
		oa.operatorChartPath(info.Tag),
		info.Namespace,
		info.OperatorHelmSetBoolean(),
		info.OperatorHelmSetString(nil))
	log.Logf(cmd)

	exec.Command("/bin/sh", "-c", fmt.Sprintf("kubectl create namespace %s", info.Namespace)).Run()
	res, err := exec.Command("/bin/sh", "-c", cmd).CombinedOutput()
	if err != nil {
		return fmt.Errorf("failed to deploy operator: %v, %s", err, string(res))
	}
	log.Logf("deploy operator response: %v\n", string(res))

	log.Logf("Wait for all apiesrvices are available")
	return e2eutil.WaitForAPIServicesAvaiable(oa.aggrCli, labels.Everything())
}

func (oa *operatorActions) DeployOperatorOrDie(info *OperatorConfig) {
	if err := oa.DeployOperator(info); err != nil {
		slack.NotifyAndPanic(err)
	}
}

func (oa *operatorActions) CleanOperator(info *OperatorConfig) error {
	log.Logf("cleaning tidb-operator %s", info.ReleaseName)

	res, err := exec.Command("helm", "uninstall", info.ReleaseName).CombinedOutput()

	if err == nil || !releaseIsNotFound(err) {
		return nil
	}

	return fmt.Errorf("failed to clear operator: %v, %s", err, string(res))
}

func (oa *operatorActions) CleanOperatorOrDie(info *OperatorConfig) {
	if err := oa.CleanOperator(info); err != nil {
		slack.NotifyAndPanic(err)
	}
}

func (oa *operatorActions) UpgradeOperator(info *OperatorConfig) error {
	log.Logf("upgrading tidb-operator %s", info.ReleaseName)

	listOptions := metav1.ListOptions{
		LabelSelector: labels.SelectorFromSet(
			label.New().Labels()).String(),
	}
	pods1, err := oa.kubeCli.CoreV1().Pods(metav1.NamespaceAll).List(listOptions)
	if err != nil {
		log.Logf("failed to get pods in all namespaces with selector: %+v", listOptions)
		return err
	}

	if info.Tag != "e2e" {
		if err := oa.checkoutTag(info.Tag); err != nil {
			log.Logf("failed to checkout tag: %s", info.Tag)
			return err
		}
	}

	cmd := fmt.Sprintf("helm upgrade %s %s %s --set-string %s",
		info.ReleaseName,
		oa.operatorChartPath(info.Tag),
		info.OperatorHelmSetBoolean(),
		info.OperatorHelmSetString(nil))
	log.Logf("running helm upgrade command: %s", cmd)

	res, err := exec.Command("/bin/sh", "-c", cmd).CombinedOutput()
	if err != nil {
		return fmt.Errorf("failed to upgrade operator to: %s, %v, %s", info.Image, err, string(res))
	}

	log.Logf("Wait for all apiesrvices are available")
	err = e2eutil.WaitForAPIServicesAvaiable(oa.aggrCli, labels.Everything())
	if err != nil {
		return err
	}

	if info.Tag == "e2e" {
		return nil
	}

	// ensure pods unchanged when upgrading operator
	waitFn := func() (done bool, err error) {
		pods2, err := oa.kubeCli.CoreV1().Pods(metav1.NamespaceAll).List(listOptions)
		if err != nil {
			log.Logf("ERROR: %v", err)
			return false, nil
		}

		err = ensurePodsUnchanged(pods1, pods2)
		if err != nil {
			return true, err
		}

		return false, nil
	}

	err = wait.Poll(oa.pollInterval, 5*time.Minute, waitFn)
	if err == wait.ErrWaitTimeout {
		return nil
	}
	return err
}

func ensurePodsUnchanged(pods1, pods2 *corev1.PodList) error {
	pods1UIDs := getUIDs(pods1)
	pods2UIDs := getUIDs(pods2)
	pods1Yaml, err := yaml.Marshal(pods1)
	if err != nil {
		return err
	}
	pods2Yaml, err := yaml.Marshal(pods2)
	if err != nil {
		return err
	}
	if reflect.DeepEqual(pods1UIDs, pods2UIDs) {
		log.Logf("%s", string(pods1Yaml))
		log.Logf("%s", string(pods2Yaml))
		log.Logf("%v", pods1UIDs)
		log.Logf("%v", pods2UIDs)
		log.Logf("pods unchanged after operator upgraded")
		return nil
	}

	log.Logf("%s", string(pods1Yaml))
	log.Logf("%s", string(pods2Yaml))
	log.Logf("%v", pods1UIDs)
	log.Logf("%v", pods2UIDs)
	return fmt.Errorf("some pods changed after operator upgraded")
}

func getUIDs(pods *corev1.PodList) []string {
	arr := make([]string, 0, len(pods.Items))

	for _, pod := range pods.Items {
		arr = append(arr, string(pod.UID))
	}

	sort.Strings(arr)
	return arr
}

func (oa *operatorActions) UpgradeOperatorOrDie(info *OperatorConfig) {
	if err := oa.UpgradeOperator(info); err != nil {
		slack.NotifyAndPanic(err)
	}
}

func (oa *operatorActions) DeployTidbCluster(info *TidbClusterConfig) error {
	ns := info.Namespace
	tcName := info.ClusterName
	if _, err := oa.cli.PingcapV1alpha1().TidbClusters(ns).Get(tcName, metav1.GetOptions{}); err == nil {
		// already deployed
		return nil
	}

	log.Logf("deploying tidb cluster [%s/%s]", info.Namespace, info.ClusterName)
	oa.EmitEvent(info, "DeployTidbCluster")

	namespace := &corev1.Namespace{
		ObjectMeta: metav1.ObjectMeta{
			Name: info.Namespace,
		},
	}
	_, err := oa.kubeCli.CoreV1().Namespaces().Create(namespace)
	if err != nil && !errors.IsAlreadyExists(err) {
		return fmt.Errorf("failed to create namespace[%s]:%v", info.Namespace, err)
	}

	err = oa.CreateSecret(info)
	if err != nil {
		return fmt.Errorf("failed to create secret of cluster [%s]: %v", info.ClusterName, err)
	}

	cmd := fmt.Sprintf("helm install %s %s --namespace %s --set-string %s --set %s",
		info.ClusterName,
		oa.tidbClusterChartPath(info.OperatorTag),
		info.Namespace,
		info.TidbClusterHelmSetString(nil),
		info.TidbClusterHelmSetBoolean(nil))

	svFilePath, err := info.BuildSubValues(oa.tidbClusterChartPath(info.OperatorTag))
	if err != nil {
		return err
	}
	cmd = fmt.Sprintf(" %s --values %s", cmd, svFilePath)
	log.Logf(cmd)

	if res, err := exec.Command("/bin/sh", "-c", cmd).CombinedOutput(); err != nil {
		return fmt.Errorf("failed to deploy tidbcluster: %s/%s, %v, %s",
			info.Namespace, info.ClusterName, err, string(res))
	}

	return nil
}

func (oa *operatorActions) DeployTidbClusterOrDie(info *TidbClusterConfig) {
	if err := oa.DeployTidbCluster(info); err != nil {
		slack.NotifyAndPanic(err)
	}
}

func (oa *operatorActions) CleanTidbCluster(info *TidbClusterConfig) error {
	log.Logf("cleaning tidbcluster %s/%s", info.Namespace, info.ClusterName)
	oa.EmitEvent(info, "CleanTidbCluster")
	ns := info.Namespace
	tcName := info.ClusterName

	oa.StopInsertDataTo(info)

	selector, err := metav1.LabelSelectorAsSelector(&metav1.LabelSelector{
		MatchLabels: map[string]string{
			label.InstanceLabelKey: tcName,
		},
		MatchExpressions: []metav1.LabelSelectorRequirement{
			{
				Key:      label.ComponentLabelKey,
				Operator: metav1.LabelSelectorOpIn,
				Values:   []string{label.PDLabelVal, label.TiKVLabelVal},
			},
		},
	})
	if err != nil {
		return err
	}
	pvcList, err := oa.kubeCli.CoreV1().PersistentVolumeClaims(ns).List(metav1.ListOptions{LabelSelector: selector.String()})
	if err != nil {
		return err
	}
	var beforePVCNames []string
	for _, pvc := range pvcList.Items {
		beforePVCNames = append(beforePVCNames, pvc.GetName())
	}
	log.Logf("%v", beforePVCNames)

	pvList, err := oa.kubeCli.CoreV1().PersistentVolumes().List(metav1.ListOptions{LabelSelector: selector.String()})
	if err != nil {
		return err
	}
	var beforePVNames []string
	for _, pv := range pvList.Items {
		beforePVNames = append(beforePVNames, pv.GetName())
		log.Logf("%s, %s, %v", pv.Name, pv.Spec.PersistentVolumeReclaimPolicy, pv.Labels)
		log.Logf("%v", pv.Spec.ClaimRef)
	}
	log.Logf("%v", beforePVNames)

	charts := []string{
		info.ClusterName,
		fmt.Sprintf("%s-backup", info.ClusterName),
		fmt.Sprintf("%s-restore", info.ClusterName),
		fmt.Sprintf("%s-scheduler-backup", info.ClusterName),
		fmt.Sprintf("%s-%s-drainer", info.ClusterName, DbTypeFile),
		fmt.Sprintf("%s-%s-drainer", info.ClusterName, DbTypeTiDB),
		fmt.Sprintf("%s-%s-drainer", info.ClusterName, DbTypeMySQL),
	}
	for _, chartName := range charts {
		res, err := exec.Command("helm", "uninstall", chartName).CombinedOutput()
		if err != nil && !notFound(string(res)) {
			return fmt.Errorf("failed to delete chart: %s/%s, %v, %s",
				info.Namespace, chartName, err, string(res))
		}
	}

	time.Sleep(time.Minute)

	pvcList, err = oa.kubeCli.CoreV1().PersistentVolumeClaims(ns).List(metav1.ListOptions{LabelSelector: selector.String()})
	if err != nil {
		return err
	}
	var afterPVCNames []string
	for _, pvc := range pvcList.Items {
		afterPVCNames = append(afterPVCNames, pvc.GetName())
	}
	log.Logf("%v", afterPVCNames)
	if !reflect.DeepEqual(beforePVCNames, afterPVCNames) {
		return fmt.Errorf("pvc changed when we delete cluster: %s/%s, before: %v, after: %v",
			ns, tcName, beforePVCNames, afterPVCNames)
	}

	waitPVFn := func() (done bool, err error) {
		pvList, err = oa.kubeCli.CoreV1().PersistentVolumes().List(metav1.ListOptions{LabelSelector: selector.String()})
		if err != nil {
			return false, nil
		}
		var afterPVNames []string
		for _, pv := range pvList.Items {
			afterPVNames = append(afterPVNames, pv.GetName())
		}
		log.Logf("%v", afterPVNames)

		if !reflect.DeepEqual(beforePVNames, afterPVNames) {
			log.Logf("ERROR: pv changed when we delete cluster: %s/%s, before: %v, after: %v",
				ns, tcName, beforePVNames, afterPVNames)
			return false, nil
		}

		return true, nil
	}

	err = wait.Poll(oa.pollInterval, DefaultPollTimeout, waitPVFn)
	if err != nil {
		return err
	}

	err = oa.kubeCli.CoreV1().Pods(info.Namespace).Delete(info.GenerateBackupDirPodName(), &metav1.DeleteOptions{})
	if err != nil && !errors.IsNotFound(err) {
		return fmt.Errorf("failed to delete dir pod %v", err)
	}

	err = oa.kubeCli.CoreV1().Pods(info.Namespace).Delete(blockWriterPodName(info), nil)
	if err != nil && !errors.IsNotFound(err) {
		return fmt.Errorf("failed to delete blockwriter pod %v", err)
	}

	err = oa.kubeCli.CoreV1().Secrets(info.Namespace).Delete(info.InitSecretName, &metav1.DeleteOptions{})
	if err != nil && !errors.IsNotFound(err) {
		return fmt.Errorf("failed to delete secret: %s, %v", info.InitSecretName, err)
	}

	setStr := label.New().Instance(info.ClusterName).String()

	// delete all jobs
	allJobsSet := label.Label{}.Instance(info.ClusterName).String()
	if res, err := exec.Command("kubectl", "delete", "jobs", "-n", info.Namespace, "-l", allJobsSet).CombinedOutput(); err != nil {
		return fmt.Errorf("failed to delete jobs: %v, %s", err, string(res))
	}

	resources := []string{"pvc"}
	for _, resource := range resources {
		if res, err := exec.Command("kubectl", "delete", resource, "-n", info.Namespace, "-l",
			setStr).CombinedOutput(); err != nil {
			return fmt.Errorf("failed to delete %s: %v, %s", resource, err, string(res))
		}
	}

	// delete pvc of drainer
	drainerPvcSet := label.Label{}.Instance(info.ClusterName).Component("drainer").String()
	if res, err := exec.Command("kubectl", "delete", "pvc", "-n", info.Namespace, "-l",
		drainerPvcSet).CombinedOutput(); err != nil {
		return fmt.Errorf("failed to delete drainer pvc: %v, %s", err, string(res))
	}

	// delete all configmaps
	allConfigMaps := label.New().Instance(info.ClusterName).String()
	if res, err := exec.Command("kubectl", "delete", "configmaps", "-n", info.Namespace, "-l", allConfigMaps).CombinedOutput(); err != nil {
		return fmt.Errorf("failed to delete configmaps: %v, %s", err, string(res))
	}

	err = wait.Poll(10*time.Second, 5*time.Minute, func() (done bool, err error) {
		patchPVCmd := fmt.Sprintf("kubectl get pv --no-headers -l %s=%s,%s=%s,%s=%s | awk '{print $1}' | "+
			"xargs -I {} kubectl patch pv {} -p '{\"spec\":{\"persistentVolumeReclaimPolicy\":\"Delete\"}}'",
			label.ManagedByLabelKey, "tidb-operator",
			label.NamespaceLabelKey, info.Namespace,
			label.InstanceLabelKey, info.ClusterName)
		log.Logf(patchPVCmd)
		if res, err := exec.Command("/bin/sh", "-c", patchPVCmd).CombinedOutput(); err != nil {
			log.Logf("failed to patch pv: %v, %s", err, string(res))
			return false, nil
		}
		return true, nil
	})
	if err != nil {
		return err
	}

	pollFn := func() (bool, error) {
		if res, err := exec.Command("kubectl", "get", "po", "--output=name", "-n", info.Namespace, "-l", setStr).
			CombinedOutput(); err != nil || len(res) != 0 {
			log.Logf("waiting for tidbcluster: %s/%s pods deleting, %v, [%s]",
				info.Namespace, info.ClusterName, err, string(res))
			return false, nil
		}

		pvCmd := fmt.Sprintf("kubectl get pv | grep %s | grep %s 2>/dev/null|grep Released",
			info.Namespace, info.ClusterName)
		log.Logf(pvCmd)
		if res, err := exec.Command("/bin/sh", "-c", pvCmd).CombinedOutput(); len(res) == 0 {
			return true, nil
		} else if err != nil {
			log.Logf("waiting for tidbcluster: %s/%s pv deleting, %v, %s",
				info.Namespace, info.ClusterName, err, string(res))
			return false, nil
		}
		return true, nil
	}
	return wait.PollImmediate(oa.pollInterval, DefaultPollTimeout, pollFn)
}

func (oa *operatorActions) CleanTidbClusterOrDie(info *TidbClusterConfig) {
	if err := oa.CleanTidbCluster(info); err != nil {
		slack.NotifyAndPanic(err)
	}
}

func (oa *operatorActions) CheckTidbClusterStatus(info *TidbClusterConfig) error {
	log.Logf("checking tidb cluster [%s/%s] status", info.Namespace, info.ClusterName)
	if info.Clustrer != nil {
		return oa.crdUtil.WaitForTidbClusterReady(info.Clustrer, 120*time.Minute, 1*time.Minute)
	}

	ns := info.Namespace
	tcName := info.ClusterName
	// TODO: remove redundant checks already in WaitForTidbClusterReady
	if err := wait.Poll(oa.pollInterval, 10*time.Minute, func() (bool, error) {
		var tc *v1alpha1.TidbCluster
		var err error
		if tc, err = oa.cli.PingcapV1alpha1().TidbClusters(ns).Get(tcName, metav1.GetOptions{}); err != nil {
			log.Logf("failed to get tidbcluster: %s/%s, %v", ns, tcName, err)
			return false, nil
		}

		if b, err := oa.pdMembersReadyFn(tc); !b && err == nil {
			return false, nil
		}
		if b, err := oa.tikvMembersReadyFn(tc); !b && err == nil {
			return false, nil
		}

		log.Logf("check tidb cluster begin tidbMembersReadyFn")
		if b, err := oa.tidbMembersReadyFn(tc); !b && err == nil {
			return false, nil
		}

		log.Logf("check tidb cluster begin reclaimPolicySyncFn")
		if b, err := oa.reclaimPolicySyncFn(tc); !b && err == nil {
			return false, nil
		}

		log.Logf("check tidb cluster begin metaSyncFn")
		if b, err := oa.metaSyncFn(tc); !b && err == nil {
			return false, nil
		} else if err != nil {
			log.Logf("%v", err)
			return false, nil
		}

		log.Logf("check tidb cluster begin schedulerHAFn")
		if b, err := oa.schedulerHAFn(tc); !b && err == nil {
			return false, nil
		}

		log.Logf("check all pd and tikv instances have not pod scheduling annotation")
		if info.OperatorTag != "v1.0.0" {
			if b, err := oa.podsScheduleAnnHaveDeleted(tc); !b && err == nil {
				return false, nil
			}
		}

		log.Logf("check store labels")
		if b, err := oa.storeLabelsIsSet(tc, info.TopologyKey); !b && err == nil {
			return false, nil
		} else if err != nil {
			return false, err
		}

		log.Logf("check tidb cluster begin passwordIsSet")
		if b, err := oa.passwordIsSet(info); !b && err == nil {
			return false, nil
		}

		if info.Monitor {
			log.Logf("check tidb monitor normal")
			if b, err := oa.monitorNormal(info); !b && err == nil {
				return false, nil
			}
		}
		if info.EnableConfigMapRollout {
			log.Logf("check tidb cluster configuration synced")
			if b, err := oa.checkTidbClusterConfigUpdated(tc, info); !b && err == nil {
				return false, nil
			}
		}
		if info.EnablePVReclaim {
			log.Logf("check reclaim pvs success when scale in pd or tikv")
			if b, err := oa.checkReclaimPVSuccess(tc); !b && err == nil {
				return false, nil
			}
		}
		return true, nil
	}); err != nil {
		log.Logf("ERROR: check tidb cluster status failed: %s", err.Error())
		return fmt.Errorf("failed to waiting for tidbcluster %s/%s ready in 120 minutes", ns, tcName)
	}

	return nil
}

func (oa *operatorActions) CheckTidbClusterStatusOrDie(info *TidbClusterConfig) {
	if err := oa.CheckTidbClusterStatus(info); err != nil {
		slack.NotifyAndPanic(err)
	}
}

func (oa *operatorActions) getBlockWriterPod(info *TidbClusterConfig, database string) *corev1.Pod {

	pod := &corev1.Pod{
		ObjectMeta: metav1.ObjectMeta{
			Namespace: info.Namespace,
			Name:      blockWriterPodName(info),
			Labels: map[string]string{
				"app": "blockwriter",
			},
		},
		Spec: corev1.PodSpec{
			Containers: []corev1.Container{
				{
					Name:            "blockwriter",
					Image:           oa.cfg.E2EImage,
					ImagePullPolicy: corev1.PullIfNotPresent,
					Command:         []string{"/usr/local/bin/blockwriter"},
					Args: []string{
						fmt.Sprintf("--namespace=%s", info.Namespace),
						fmt.Sprintf("--cluster-name=%s", info.ClusterName),
						fmt.Sprintf("--database=%s", database),
						fmt.Sprintf("--password=%s", info.Password),
						fmt.Sprintf("--table-num=%d", info.BlockWriteConfig.TableNum),
						fmt.Sprintf("--concurrency=%d", info.BlockWriteConfig.Concurrency),
						fmt.Sprintf("--batch-size=%d", info.BlockWriteConfig.BatchSize),
						fmt.Sprintf("--raw-size=%d", info.BlockWriteConfig.RawSize),
					},
				},
			},
			RestartPolicy: corev1.RestartPolicyAlways,
		},
	}
	if info.OperatorTag != "e2e" {
		pod.Spec.Containers[0].ImagePullPolicy = corev1.PullAlways
	}
	return pod
}

func (oa *operatorActions) BeginInsertDataTo(info *TidbClusterConfig) error {
	oa.EmitEvent(info, fmt.Sprintf("BeginInsertData: concurrency: %d", info.BlockWriteConfig.Concurrency))

	bwpod := oa.getBlockWriterPod(info, "sbtest")
	bwpod, err := oa.kubeCli.CoreV1().Pods(info.Namespace).Create(bwpod)
	if err != nil {
		log.Logf("ERROR: %v", err)
		return err
	}
	info.blockWriterPod = bwpod
	err = pod.WaitForPodRunningInNamespace(oa.kubeCli, bwpod)
	if err != nil {
		return err
	}
	log.Logf("begin insert Data in pod[%s/%s]", bwpod.Namespace, bwpod.Name)
	return nil
}

func (oa *operatorActions) BeginInsertDataToOrDie(info *TidbClusterConfig) {
	err := oa.BeginInsertDataTo(info)
	if err != nil {
		slack.NotifyAndPanic(err)
	}
}

func (oa *operatorActions) StopInsertDataTo(info *TidbClusterConfig) {
	if info.blockWriterPod == nil {
		return
	}
	oa.EmitEvent(info, "StopInsertData")

	err := wait.Poll(5*time.Second, 5*time.Minute, func() (done bool, err error) {
		pod := info.blockWriterPod
		err = oa.kubeCli.CoreV1().Pods(pod.Namespace).Delete(pod.Name, &metav1.DeleteOptions{})
		if err != nil {
			if errors.IsNotFound(err) {
				return true, nil
			}
			return false, nil
		}
		return true, nil
	})
	if err != nil {
		slack.NotifyAndPanic(err)
	}
	info.blockWriterPod = nil
}

func (oa *operatorActions) manifestPath(tag string) string {
	return filepath.Join(oa.cfg.ManifestDir, tag)
}

func (oa *operatorActions) chartPath(name string, tag string) string {
	return filepath.Join(oa.cfg.ChartDir, tag, name)
}

func (oa *operatorActions) operatorChartPath(tag string) string {
	return oa.chartPath(operartorChartName, tag)
}

func (oa *operatorActions) tidbClusterChartPath(tag string) string {
	return oa.chartPath(tidbClusterChartName, tag)
}

func (oa *operatorActions) backupChartPath(tag string) string {
	return oa.chartPath(backupChartName, tag)
}

func (oa *operatorActions) drainerChartPath(tag string) string {
	return oa.chartPath(drainerChartName, tag)
}

func (oa *operatorActions) ScaleTidbCluster(info *TidbClusterConfig) error {
	oa.EmitEvent(info, fmt.Sprintf("ScaleTidbCluster to pd: %s, tikv: %s, tidb: %s",
		info.Args["pd.replicas"], info.Args["tikv.replicas"], info.Args["tidb.replicas"]))

	cmd, err := oa.getHelmUpgradeClusterCmd(info, nil, nil)
	if err != nil {
		return err
	}
	log.Logf("[SCALE] " + cmd)
	res, err := exec.Command("/bin/sh", "-c", cmd).CombinedOutput()
	if err != nil {
		return pingcapErrors.Wrapf(err, "failed to scale tidb cluster: %s", string(res))
	}
	return nil
}

func (oa *operatorActions) ScaleTidbClusterOrDie(info *TidbClusterConfig) {
	if err := oa.ScaleTidbCluster(info); err != nil {
		slack.NotifyAndPanic(err)
	}
}

func (oa *operatorActions) CheckScaleInSafely(info *TidbClusterConfig) error {
	return wait.Poll(oa.pollInterval, DefaultPollTimeout, func() (done bool, err error) {
		tc, err := oa.cli.PingcapV1alpha1().TidbClusters(info.Namespace).Get(info.ClusterName, metav1.GetOptions{})
		if err != nil {
			log.Logf("failed to get tidbcluster when scale in tidbcluster, error: %v", err)
			return false, nil
		}

		tikvSetName := controller.TiKVMemberName(info.ClusterName)
		tikvSet, err := oa.tcStsGetter.StatefulSets(info.Namespace).Get(tikvSetName, metav1.GetOptions{})
		if err != nil {
			log.Logf("failed to get tikvSet statefulset: [%s], error: %v", tikvSetName, err)
			return false, nil
		}

		pdClient, cancel, err := oa.getPDClient(tc)
		if err != nil {
			log.Logf("failed to create external PD client for tidb cluster %q: %v", tc.GetName(), err)
			return false, nil
		}
		defer cancel()

		stores, err := pdClient.GetStores()
		if err != nil {
			log.Logf("pdClient.GetStores failed,error: %v", err)
			return false, nil
		}
		if len(stores.Stores) > int(*tikvSet.Spec.Replicas) {
			log.Logf("stores.Stores: %v", stores.Stores)
			log.Logf("tikvSet.Spec.Replicas: %d", *tikvSet.Spec.Replicas)
			return false, fmt.Errorf("the tikvSet.Spec.Replicas may reduce before tikv complete offline")
		}

		if *tikvSet.Spec.Replicas == tc.Spec.TiKV.Replicas {
			return true, nil
		}

		return false, nil
	})
}

func (oa *operatorActions) CheckScaledCorrectly(info *TidbClusterConfig, podUIDsBeforeScale map[string]types.UID) error {
	return wait.Poll(oa.pollInterval, DefaultPollTimeout, func() (done bool, err error) {
		podUIDs, err := oa.GetPodUIDMap(info)
		if err != nil {
			log.Logf("failed to get pd pods's uid, error: %v", err)
			return false, nil
		}

		if len(podUIDsBeforeScale) == len(podUIDs) {
			return false, fmt.Errorf("the length of pods before scale equals the length of pods after scale")
		}

		for podName, uidAfter := range podUIDs {
			if uidBefore, ok := podUIDsBeforeScale[podName]; ok && uidBefore != uidAfter {
				return false, fmt.Errorf("pod: [%s] have be recreated", podName)
			}
		}

		return true, nil
	})
}

func (oa *operatorActions) setPartitionAnnotation(namespace, tcName, component string, ordinal int) error {
	// add annotation to pause statefulset upgrade process
	cmd := fmt.Sprintf("kubectl annotate tc %s -n %s tidb.pingcap.com/%s-partition=%d --overwrite",
		tcName, namespace, component, ordinal)
	log.Logf("%s", cmd)
	output, err := exec.Command("/bin/sh", "-c", cmd).CombinedOutput()
	if err != nil {
		return fmt.Errorf("fail to set annotation for [%s/%s], component: %s, partition: %d, err: %v, output: %s", namespace, tcName, component, ordinal, err, string(output))
	}
	return nil
}

func (oa *operatorActions) UpgradeTidbCluster(info *TidbClusterConfig) error {
	oa.EmitEvent(info, "UpgradeTidbCluster")

	cmd, err := oa.getHelmUpgradeClusterCmd(info, nil, nil)
	if err != nil {
		return err
	}
	log.Logf("[UPGRADE] " + cmd)
	res, err := exec.Command("/bin/sh", "-c", cmd).CombinedOutput()
	if err != nil {
		return pingcapErrors.Wrapf(err, "failed to upgrade tidb cluster: %s", string(res))
	}
	return nil
}

func (oa *operatorActions) UpgradeTidbClusterOrDie(info *TidbClusterConfig) {
	if err := oa.UpgradeTidbCluster(info); err != nil {
		slack.NotifyAndPanic(err)
	}
}

// TODO: add explanation
func (oa *operatorActions) CheckUpgrade(ctx context.Context, info *TidbClusterConfig) error {
	ns := info.Namespace
	tcName := info.ClusterName

	findStoreFn := func(tc *v1alpha1.TidbCluster, podName string) string {
		for storeID, store := range tc.Status.TiKV.Stores {
			if store.PodName == podName {
				return storeID
			}
		}

		return ""
	}

	// set partition annotation to protect tikv pod
	if err := oa.setPartitionAnnotation(ns, info.ClusterName, label.TiKVLabelVal, 1); err != nil {
		return err
	}

	// set partition annotation to protect tidb pod
	if err := oa.setPartitionAnnotation(ns, info.ClusterName, label.TiDBLabelVal, 1); err != nil {
		return err
	}

	tc, err := oa.cli.PingcapV1alpha1().TidbClusters(ns).Get(tcName, metav1.GetOptions{})
	if err != nil {
		return fmt.Errorf("failed to get tidbcluster: %s/%s, %v", ns, tcName, err)
	}

	replicas := tc.TiKVStsDesiredReplicas()
	for i := replicas - 1; i >= 0; i-- {
		log.Logf("checking upgrade for tikv ordinal %d", i)
		err := wait.PollImmediate(5*time.Second, 5*time.Minute, func() (done bool, err error) {
			podName := fmt.Sprintf("%s-tikv-%d", tcName, i)
			scheduler := fmt.Sprintf("evict-leader-scheduler-%s", findStoreFn(tc, podName))
			pdClient, cancel, err := oa.getPDClient(tc)
			if err != nil {
				log.Logf("failed to create external PD client for tidb cluster %q: %v", tc.GetName(), err)
				return false, nil
			}
			defer cancel()
			schedulers, err := pdClient.GetEvictLeaderSchedulers()
			if err != nil {
				log.Logf("failed to get evict leader schedulers, %v", err)
				return false, nil
			}
			log.Logf("index:%d, schedulers:%v, error:%v", i, schedulers, err)
			if len(schedulers) > 1 {
				log.Logf("there are too many evict leader schedulers: %v", schedulers)
				for _, s := range schedulers {
					if s == scheduler {
						log.Logf("found scheudler: %s", scheduler)
						return true, nil
					}
				}
				return false, nil
			}
			if len(schedulers) == 0 {
				return false, nil
			}
			if schedulers[0] == scheduler {
				log.Logf("index: %d, schedulers: %s = %s", i, schedulers[0], scheduler)
				return true, nil
			}
			log.Logf("failed to get evict leader scheduler, index: %d, scheduler: %s != %s", i, schedulers[0], scheduler)
			return false, nil
		})
		if err != nil {
			log.Logf("ERROR: failed to check upgrade %s/%s, %v", ns, tcName, err)
			return err
		}
	}

	if err := oa.checkManualPauseComponent(info, label.TiKVLabelVal); err != nil {
		return err
	}
	// remove the protect partition annotation for tikv
	if err := oa.setPartitionAnnotation(ns, info.ClusterName, label.TiKVLabelVal, 0); err != nil {
		return err
	}

	if err := oa.checkManualPauseComponent(info, label.TiDBLabelVal); err != nil {
		return err
	}
	// remove the protect partition annotation for tidb
	if err := oa.setPartitionAnnotation(ns, info.ClusterName, label.TiDBLabelVal, 0); err != nil {
		return err
	}

	return wait.PollImmediate(5*time.Second, 3*time.Minute, func() (done bool, err error) {
		pdClient, cancel, err := oa.getPDClient(tc)
		if err != nil {
			log.Logf("failed to create external PD client for tidb cluster %q: %v", tc.GetName(), err)
			return false, nil
		}
		defer cancel()
		schedulers, err := pdClient.GetEvictLeaderSchedulers()
		if err != nil {
			log.Logf("failed to get evict leader schedulers, %v", err)
			return false, nil
		}
		if len(schedulers) == 0 {
			return true, nil
		}
		log.Logf("schedulers: %v is not empty", schedulers)
		return false, nil
	})
}

func (oa *operatorActions) CheckUpgradeOrDie(ctx context.Context, info *TidbClusterConfig) {
	if err := oa.CheckUpgrade(ctx, info); err != nil {
		slack.NotifyAndPanic(err)
	}
}

func (oa *operatorActions) DeployMonitor(info *TidbClusterConfig) error { return nil }
func (oa *operatorActions) CleanMonitor(info *TidbClusterConfig) error  { return nil }

// getMemberContainer gets member container
func getMemberContainer(kubeCli kubernetes.Interface, stsGetter typedappsv1.StatefulSetsGetter, namespace, tcName, component string) (*corev1.Container, bool) {
	sts, err := stsGetter.StatefulSets(namespace).Get(fmt.Sprintf("%s-%s", tcName, component), metav1.GetOptions{})
	if err != nil {
		log.Logf("ERROR: failed to get sts for component %s of cluster %s/%s", component, namespace, tcName)
		return nil, false
	}
	return getStsContainer(kubeCli, sts, component)
}

func getStsContainer(kubeCli kubernetes.Interface, sts *apps.StatefulSet, containerName string) (*corev1.Container, bool) {
	listOption := metav1.ListOptions{
		LabelSelector: labels.SelectorFromSet(sts.Spec.Selector.MatchLabels).String(),
	}
	podList, err := kubeCli.CoreV1().Pods(sts.Namespace).List(listOption)
	if err != nil {
		log.Logf("ERROR: fail to get pods for container %s of sts %s/%s", containerName, sts.Namespace, sts.Name)
		return nil, false
	}
	if len(podList.Items) == 0 {
		log.Logf("ERROR: no pods found for component %s of cluster %s/%s", containerName, sts.Namespace, sts.Name)
		return nil, false
	}
	pod := podList.Items[0]
	if len(pod.Spec.Containers) == 0 {
		log.Logf("ERROR: no containers found for component %s of cluster %s/%s", containerName, sts.Namespace, sts.Name)
		return nil, false
	}
	for _, container := range pod.Spec.Containers {
		if container.Name == containerName {
			return &container, true
		}
	}
	return nil, false
}

func (oa *operatorActions) pdMembersReadyFn(tc *v1alpha1.TidbCluster) (bool, error) {
	if tc.Spec.PD == nil {
		return true, nil
	}
	tcName := tc.GetName()
	ns := tc.GetNamespace()
	pdSetName := controller.PDMemberName(tcName)

	pdSet, err := oa.tcStsGetter.StatefulSets(ns).Get(pdSetName, metav1.GetOptions{})
	if err != nil {
		log.Logf("failed to get statefulset: %s/%s, %v", ns, pdSetName, err)
		return false, nil
	}

	if pdSet.Status.CurrentRevision != pdSet.Status.UpdateRevision {
		log.Logf("pd sts .Status.CurrentRevision (%s) != .Status.UpdateRevision (%s)", pdSet.Status.CurrentRevision, pdSet.Status.UpdateRevision)
		return false, nil
	}

	if !utilstatefulset.IsAllDesiredPodsRunningAndReady(helper.NewHijackClient(oa.kubeCli, oa.asCli), pdSet) {
		return false, nil
	}

	if tc.Status.PD.StatefulSet == nil {
		log.Logf("tidbcluster: %s/%s .status.PD.StatefulSet is nil", ns, tcName)
		return false, nil
	}
	failureCount := len(tc.Status.PD.FailureMembers)
	replicas := tc.Spec.PD.Replicas + int32(failureCount)
	if *pdSet.Spec.Replicas != replicas {
		log.Logf("statefulset: %s/%s .spec.Replicas(%d) != %d",
			ns, pdSetName, *pdSet.Spec.Replicas, replicas)
		return false, nil
	}
	if pdSet.Status.ReadyReplicas != tc.Spec.PD.Replicas {
		log.Logf("statefulset: %s/%s .status.ReadyReplicas(%d) != %d",
			ns, pdSetName, pdSet.Status.ReadyReplicas, tc.Spec.PD.Replicas)
		return false, nil
	}
	if len(tc.Status.PD.Members) != int(tc.Spec.PD.Replicas) {
		log.Logf("tidbcluster: %s/%s .status.PD.Members count(%d) != %d",
			ns, tcName, len(tc.Status.PD.Members), tc.Spec.PD.Replicas)
		return false, nil
	}
	if pdSet.Status.ReadyReplicas != pdSet.Status.Replicas {
		log.Logf("statefulset: %s/%s .status.ReadyReplicas(%d) != .status.Replicas(%d)",
			ns, pdSetName, pdSet.Status.ReadyReplicas, pdSet.Status.Replicas)
		return false, nil
	}

	c, found := getMemberContainer(oa.kubeCli, oa.tcStsGetter, ns, tc.Name, label.PDLabelVal)
	if !found {
		log.Logf("statefulset: %s/%s not found containers[name=pd] or pod %s-0",
			ns, pdSetName, pdSetName)
		return false, nil
	}

	if tc.PDImage() != c.Image {
		log.Logf("statefulset: %s/%s .spec.template.spec.containers[name=pd].image(%s) != %s",
			ns, pdSetName, c.Image, tc.PDImage())
		return false, nil
	}

	for _, member := range tc.Status.PD.Members {
		if !member.Health {
			log.Logf("tidbcluster: %s/%s pd member(%s/%s) is not health",
				ns, tcName, member.ID, member.Name)
			return false, nil
		}
	}

	pdServiceName := controller.PDMemberName(tcName)
	pdPeerServiceName := controller.PDPeerMemberName(tcName)
	if _, err := oa.kubeCli.CoreV1().Services(ns).Get(pdServiceName, metav1.GetOptions{}); err != nil {
		log.Logf("failed to get service: %s/%s", ns, pdServiceName)
		return false, nil
	}
	if _, err := oa.kubeCli.CoreV1().Services(ns).Get(pdPeerServiceName, metav1.GetOptions{}); err != nil {
		log.Logf("failed to get peer service: %s/%s", ns, pdPeerServiceName)
		return false, nil
	}

	return true, nil
}

func (oa *operatorActions) tikvMembersReadyFn(tc *v1alpha1.TidbCluster) (bool, error) {
	if tc.Spec.TiKV == nil {
		return true, nil
	}
	tcName := tc.GetName()
	ns := tc.GetNamespace()
	tikvSetName := controller.TiKVMemberName(tcName)

	tikvSet, err := oa.tcStsGetter.StatefulSets(ns).Get(tikvSetName, metav1.GetOptions{})
	if err != nil {
		log.Logf("failed to get statefulset: %s/%s, %v", ns, tikvSetName, err)
		return false, nil
	}

	if tikvSet.Status.CurrentRevision != tikvSet.Status.UpdateRevision {
		log.Logf("tikv sts .Status.CurrentRevision (%s) != .Status.UpdateRevision (%s)", tikvSet.Status.CurrentRevision, tikvSet.Status.UpdateRevision)
		return false, nil
	}

	if !utilstatefulset.IsAllDesiredPodsRunningAndReady(helper.NewHijackClient(oa.kubeCli, oa.asCli), tikvSet) {
		return false, nil
	}

	if tc.Status.TiKV.StatefulSet == nil {
		log.Logf("tidbcluster: %s/%s .status.TiKV.StatefulSet is nil", ns, tcName)
		return false, nil
	}
	failureCount := len(tc.Status.TiKV.FailureStores)
	replicas := tc.Spec.TiKV.Replicas + int32(failureCount)
	if *tikvSet.Spec.Replicas != replicas {
		log.Logf("statefulset: %s/%s .spec.Replicas(%d) != %d",
			ns, tikvSetName, *tikvSet.Spec.Replicas, replicas)
		return false, nil
	}
	if tikvSet.Status.ReadyReplicas != replicas {
		log.Logf("statefulset: %s/%s .status.ReadyReplicas(%d) != %d",
			ns, tikvSetName, tikvSet.Status.ReadyReplicas, replicas)
		return false, nil
	}
	if len(tc.Status.TiKV.Stores) != int(replicas) {
		log.Logf("tidbcluster: %s/%s .status.TiKV.Stores.count(%d) != %d",
			ns, tcName, len(tc.Status.TiKV.Stores), replicas)
		return false, nil
	}
	if tikvSet.Status.ReadyReplicas != tikvSet.Status.Replicas {
		log.Logf("statefulset: %s/%s .status.ReadyReplicas(%d) != .status.Replicas(%d)",
			ns, tikvSetName, tikvSet.Status.ReadyReplicas, tikvSet.Status.Replicas)
		return false, nil
	}

	c, found := getMemberContainer(oa.kubeCli, oa.tcStsGetter, ns, tc.Name, label.TiKVLabelVal)
	if !found {
		log.Logf("statefulset: %s/%s not found containers[name=tikv] or pod %s-0",
			ns, tikvSetName, tikvSetName)
		return false, nil
	}

	if tc.TiKVImage() != c.Image {
		log.Logf("statefulset: %s/%s .spec.template.spec.containers[name=tikv].image(%s) != %s",
			ns, tikvSetName, c.Image, tc.TiKVImage())
		return false, nil
	}

	for _, store := range tc.Status.TiKV.Stores {
		if store.State != v1alpha1.TiKVStateUp {
			log.Logf("tidbcluster: %s/%s's store(%s) state != %s", ns, tcName, store.ID, v1alpha1.TiKVStateUp)
			return false, nil
		}
	}

	tikvPeerServiceName := controller.TiKVPeerMemberName(tcName)
	if _, err := oa.kubeCli.CoreV1().Services(ns).Get(tikvPeerServiceName, metav1.GetOptions{}); err != nil {
		log.Logf("failed to get peer service: %s/%s", ns, tikvPeerServiceName)
		return false, nil
	}

	return true, nil
}

func (oa *operatorActions) tiflashMembersReadyFn(tc *v1alpha1.TidbCluster) (bool, error) {
	tcName := tc.GetName()
	ns := tc.GetNamespace()
	tiflashSetName := controller.TiFlashMemberName(tcName)

	tiflashSet, err := oa.tcStsGetter.StatefulSets(ns).Get(tiflashSetName, metav1.GetOptions{})
	if err != nil {
		log.Logf("TiFlash failed to get statefulset: %s/%s, %v", ns, tiflashSetName, err)
		return false, nil
	}

	if tiflashSet.Status.CurrentRevision != tiflashSet.Status.UpdateRevision {
		log.Logf("tiflash sts .Status.CurrentRevision (%s) != .Status.UpdateRevision (%s)", tiflashSet.Status.CurrentRevision, tiflashSet.Status.UpdateRevision)
		return false, nil
	}

	if !utilstatefulset.IsAllDesiredPodsRunningAndReady(helper.NewHijackClient(oa.kubeCli, oa.asCli), tiflashSet) {
		return false, nil
	}

	if tc.Status.TiFlash.StatefulSet == nil {
		log.Logf("tidbcluster: %s/%s .status.TiFlash.StatefulSet is nil", ns, tcName)
		return false, nil
	}
	failureCount := len(tc.Status.TiFlash.FailureStores)
	replicas := tc.Spec.TiFlash.Replicas + int32(failureCount)
	if *tiflashSet.Spec.Replicas != replicas {
		log.Logf("TiFlash statefulset: %s/%s .spec.Replicas(%d) != %d",
			ns, tiflashSetName, *tiflashSet.Spec.Replicas, replicas)
		return false, nil
	}
	if tiflashSet.Status.ReadyReplicas != replicas {
		log.Logf("TiFlash statefulset: %s/%s .status.ReadyReplicas(%d) != %d",
			ns, tiflashSetName, tiflashSet.Status.ReadyReplicas, replicas)
		return false, nil
	}
	if len(tc.Status.TiFlash.Stores) != int(replicas) {
		log.Logf("tidbcluster: %s/%s .status.TiFlash.Stores.count(%d) != %d",
			ns, tcName, len(tc.Status.TiFlash.Stores), replicas)
		return false, nil
	}
	if tiflashSet.Status.ReadyReplicas != tiflashSet.Status.Replicas {
		log.Logf("statefulset: %s/%s .status.ReadyReplicas(%d) != .status.Replicas(%d)",
			ns, tiflashSetName, tiflashSet.Status.ReadyReplicas, tiflashSet.Status.Replicas)
		return false, nil
	}

	c, found := getMemberContainer(oa.kubeCli, oa.tcStsGetter, ns, tc.Name, label.TiFlashLabelVal)
	if !found {
		log.Logf("statefulset: %s/%s not found containers[name=tiflash] or pod %s-0",
			ns, tiflashSetName, tiflashSetName)
		return false, nil
	}

	if tc.TiFlashImage() != c.Image {
		log.Logf("statefulset: %s/%s .spec.template.spec.containers[name=tiflash].image(%s) != %s",
			ns, tiflashSetName, c.Image, tc.TiFlashImage())
		return false, nil
	}

	for _, store := range tc.Status.TiFlash.Stores {
		if store.State != v1alpha1.TiKVStateUp {
			log.Logf("TiFlash tidbcluster: %s/%s's store(%s) state != %s", ns, tcName, store.ID, v1alpha1.TiKVStateUp)
			return false, nil
		}
	}

	tiflashPeerServiceName := controller.TiFlashPeerMemberName(tcName)
	if _, err := oa.kubeCli.CoreV1().Services(ns).Get(tiflashPeerServiceName, metav1.GetOptions{}); err != nil {
		log.Logf("failed to get peer service: %s/%s", ns, tiflashPeerServiceName)
		return false, nil
	}
	log.Logf("TiFlash ready: %s/%s", ns, tcName)
	return true, nil
}

func (oa *operatorActions) tidbMembersReadyFn(tc *v1alpha1.TidbCluster) (bool, error) {
	if tc.Spec.TiDB == nil {
		return true, nil
	}
	tcName := tc.GetName()
	ns := tc.GetNamespace()
	tidbSetName := controller.TiDBMemberName(tcName)

	tidbSet, err := oa.tcStsGetter.StatefulSets(ns).Get(tidbSetName, metav1.GetOptions{})
	if err != nil {
		log.Logf("failed to get statefulset: %s/%s, %v", ns, tidbSetName, err)
		return false, nil
	}

	if tidbSet.Status.CurrentRevision != tidbSet.Status.UpdateRevision {
		log.Logf("tidb sts .Status.CurrentRevision (%s) != .Status.UpdateRevision (%s)", tidbSet.Status.CurrentRevision, tidbSet.Status.UpdateRevision)
		return false, nil
	}

	if !utilstatefulset.IsAllDesiredPodsRunningAndReady(helper.NewHijackClient(oa.kubeCli, oa.asCli), tidbSet) {
		return false, nil
	}

	if tc.Status.TiDB.StatefulSet == nil {
		log.Logf("tidbcluster: %s/%s .status.TiDB.StatefulSet is nil", ns, tcName)
		return false, nil
	}
	failureCount := len(tc.Status.TiDB.FailureMembers)
	replicas := tc.Spec.TiDB.Replicas + int32(failureCount)
	if *tidbSet.Spec.Replicas != replicas {
		log.Logf("statefulset: %s/%s .spec.Replicas(%d) != %d",
			ns, tidbSetName, *tidbSet.Spec.Replicas, replicas)
		return false, nil
	}
	if tidbSet.Status.ReadyReplicas != tc.Spec.TiDB.Replicas {
		log.Logf("statefulset: %s/%s .status.ReadyReplicas(%d) != %d",
			ns, tidbSetName, tidbSet.Status.ReadyReplicas, tc.Spec.TiDB.Replicas)
		return false, nil
	}
	if len(tc.Status.TiDB.Members) != int(tc.Spec.TiDB.Replicas) {
		log.Logf("tidbcluster: %s/%s .status.TiDB.Members count(%d) != %d",
			ns, tcName, len(tc.Status.TiDB.Members), tc.Spec.TiDB.Replicas)
		return false, nil
	}
	if tidbSet.Status.ReadyReplicas != tidbSet.Status.Replicas {
		log.Logf("statefulset: %s/%s .status.ReadyReplicas(%d) != .status.Replicas(%d)",
			ns, tidbSetName, tidbSet.Status.ReadyReplicas, tidbSet.Status.Replicas)
		return false, nil
	}

	c, found := getMemberContainer(oa.kubeCli, oa.tcStsGetter, ns, tc.Name, label.TiDBLabelVal)
	if !found {
		log.Logf("statefulset: %s/%s not found containers[name=tidb] or pod %s-0",
			ns, tidbSetName, tidbSetName)
		return false, nil
	}

	if tc.TiDBImage() != c.Image {
		log.Logf("statefulset: %s/%s .spec.template.spec.containers[name=tidb].image(%s) != %s",
			ns, tidbSetName, c.Image, tc.TiDBImage())
		return false, nil
	}

	_, err = oa.kubeCli.CoreV1().Services(ns).Get(tidbSetName, metav1.GetOptions{})
	if err != nil {
		log.Logf("failed to get service: %s/%s", ns, tidbSetName)
		return false, nil
	}
	_, err = oa.kubeCli.CoreV1().Services(ns).Get(controller.TiDBPeerMemberName(tcName), metav1.GetOptions{})
	if err != nil {
		log.Logf("failed to get peer service: %s/%s", ns, controller.TiDBPeerMemberName(tcName))
		return false, nil
	}

	return true, nil
}

func (oa *operatorActions) reclaimPolicySyncFn(tc *v1alpha1.TidbCluster) (bool, error) {
	ns := tc.GetNamespace()
	tcName := tc.GetName()
	listOptions := metav1.ListOptions{
		LabelSelector: labels.SelectorFromSet(
			label.New().Instance(tcName).Labels(),
		).String(),
	}
	var pvcList *corev1.PersistentVolumeClaimList
	var err error
	if pvcList, err = oa.kubeCli.CoreV1().PersistentVolumeClaims(ns).List(listOptions); err != nil {
		log.Logf("failed to list pvs for tidbcluster %s/%s, %v", ns, tcName, err)
		return false, nil
	}

	for _, pvc := range pvcList.Items {
		pvName := pvc.Spec.VolumeName
		if pv, err := oa.kubeCli.CoreV1().PersistentVolumes().Get(pvName, metav1.GetOptions{}); err != nil {
			log.Logf("failed to get pv: %s, error: %v", pvName, err)
			return false, nil
		} else if pv.Spec.PersistentVolumeReclaimPolicy != *tc.Spec.PVReclaimPolicy {
			log.Logf("pv: %s's reclaimPolicy is not Retain", pvName)
			return false, nil
		}
	}

	return true, nil
}

func (oa *operatorActions) metaSyncFn(tc *v1alpha1.TidbCluster) (bool, error) {
	ns := tc.GetNamespace()
	tcName := tc.GetName()

	pdClient, cancel, err := oa.getPDClient(tc)
	if err != nil {
		log.Logf("failed to create external PD client for tidb cluster %q: %v", tc.GetName(), err)
		return false, nil
	}
	defer cancel()
	var cluster *metapb.Cluster
	if cluster, err = pdClient.GetCluster(); err != nil {
		log.Logf("failed to get cluster from pdControl: %s/%s, error: %v", ns, tcName, err)
		return false, nil
	}

	clusterID := strconv.FormatUint(cluster.Id, 10)
	listOptions := metav1.ListOptions{
		LabelSelector: labels.SelectorFromSet(
			label.New().Instance(tcName).Labels(),
		).String(),
	}

	var podList *corev1.PodList
	if podList, err = oa.kubeCli.CoreV1().Pods(ns).List(listOptions); err != nil {
		log.Logf("failed to list pods for tidbcluster %s/%s, %v", ns, tcName, err)
		return false, nil
	}

outerLoop:
	for _, pod := range podList.Items {
		podName := pod.GetName()
		if pod.Labels[label.ClusterIDLabelKey] != clusterID {
			log.Logf("tidbcluster %s/%s's pod %s's label %s not equals %s ",
				ns, tcName, podName, label.ClusterIDLabelKey, clusterID)
			return false, nil
		}

		component := pod.Labels[label.ComponentLabelKey]
		switch component {
		case label.PDLabelVal:
			var memberID string
			members, err := pdClient.GetMembers()
			if err != nil {
				log.Logf("failed to get members for tidbcluster %s/%s, %v", ns, tcName, err)
				return false, nil
			}
			for _, member := range members.Members {
				if member.Name == podName {
					memberID = strconv.FormatUint(member.GetMemberId(), 10)
					break
				}
			}
			if memberID == "" {
				log.Logf("tidbcluster: %s/%s's pod %s label [%s] is empty",
					ns, tcName, podName, label.MemberIDLabelKey)
				return false, nil
			}
			if pod.Labels[label.MemberIDLabelKey] != memberID {
				return false, fmt.Errorf("tidbcluster: %s/%s's pod %s label [%s] not equals %s",
					ns, tcName, podName, label.MemberIDLabelKey, memberID)
			}
		case label.TiKVLabelVal:
			var storeID string
			stores, err := pdClient.GetStores()
			if err != nil {
				log.Logf("failed to get stores for tidbcluster %s/%s, %v", ns, tcName, err)
				return false, nil
			}
			for _, store := range stores.Stores {
				addr := store.Store.GetAddress()
				if strings.Split(addr, ".")[0] == podName {
					storeID = strconv.FormatUint(store.Store.GetId(), 10)
					break
				}
			}
			if storeID == "" {
				log.Logf("tidbcluster: %s/%s's pod %s label [%s] is empty",
					tc.GetNamespace(), tc.GetName(), podName, label.StoreIDLabelKey)
				return false, nil
			}
			if pod.Labels[label.StoreIDLabelKey] != storeID {
				return false, fmt.Errorf("tidbcluster: %s/%s's pod %s label [%s] not equals %s",
					ns, tcName, podName, label.StoreIDLabelKey, storeID)
			}
		case label.TiDBLabelVal:
			continue outerLoop
		default:
			continue outerLoop
		}

		var pvcName string
		for _, vol := range pod.Spec.Volumes {
			if vol.PersistentVolumeClaim != nil {
				pvcName = vol.PersistentVolumeClaim.ClaimName
				break
			}
		}
		if pvcName == "" {
			return false, fmt.Errorf("pod: %s/%s's pvcName is empty", ns, podName)
		}

		var pvc *corev1.PersistentVolumeClaim
		if pvc, err = oa.kubeCli.CoreV1().PersistentVolumeClaims(ns).Get(pvcName, metav1.GetOptions{}); err != nil {
			log.Logf("failed to get pvc %s/%s for pod %s/%s", ns, pvcName, ns, podName)
			return false, nil
		}
		if pvc.Labels[label.ClusterIDLabelKey] != clusterID {
			return false, fmt.Errorf("tidbcluster: %s/%s's pvc %s label [%s] not equals %s ",
				ns, tcName, pvcName, label.ClusterIDLabelKey, clusterID)
		}
		if pvc.Labels[label.MemberIDLabelKey] != pod.Labels[label.MemberIDLabelKey] {
			return false, fmt.Errorf("tidbcluster: %s/%s's pvc %s label [%s=%s] not equals pod lablel [%s=%s]",
				ns, tcName, pvcName,
				label.MemberIDLabelKey, pvc.Labels[label.MemberIDLabelKey],
				label.MemberIDLabelKey, pod.Labels[label.MemberIDLabelKey])
		}
		if pvc.Labels[label.StoreIDLabelKey] != pod.Labels[label.StoreIDLabelKey] {
			return false, fmt.Errorf("tidbcluster: %s/%s's pvc %s label[%s=%s] not equals pod lable[%s=%s]",
				ns, tcName, pvcName,
				label.StoreIDLabelKey, pvc.Labels[label.StoreIDLabelKey],
				label.StoreIDLabelKey, pod.Labels[label.StoreIDLabelKey])
		}
		if pvc.Annotations[label.AnnPodNameKey] != podName {
			return false, fmt.Errorf("tidbcluster: %s/%s's pvc %s annotations [%s] not equals podName: %s",
				ns, tcName, pvcName, label.AnnPodNameKey, podName)
		}

		pvName := pvc.Spec.VolumeName
		var pv *corev1.PersistentVolume
		if pv, err = oa.kubeCli.CoreV1().PersistentVolumes().Get(pvName, metav1.GetOptions{}); err != nil {
			log.Logf("failed to get pv for pvc %s/%s, %v", ns, pvcName, err)
			return false, nil
		}
		if pv.Labels[label.NamespaceLabelKey] != ns {
			return false, fmt.Errorf("tidbcluster: %s/%s 's pv %s label [%s] not equals %s",
				ns, tcName, pvName, label.NamespaceLabelKey, ns)
		}
		if pv.Labels[label.ComponentLabelKey] != pod.Labels[label.ComponentLabelKey] {
			return false, fmt.Errorf("tidbcluster: %s/%s's pv %s label [%s=%s] not equals pod label[%s=%s]",
				ns, tcName, pvName,
				label.ComponentLabelKey, pv.Labels[label.ComponentLabelKey],
				label.ComponentLabelKey, pod.Labels[label.ComponentLabelKey])
		}
		if pv.Labels[label.NameLabelKey] != pod.Labels[label.NameLabelKey] {
			return false, fmt.Errorf("tidbcluster: %s/%s's pv %s label [%s=%s] not equals pod label [%s=%s]",
				ns, tcName, pvName,
				label.NameLabelKey, pv.Labels[label.NameLabelKey],
				label.NameLabelKey, pod.Labels[label.NameLabelKey])
		}
		if pv.Labels[label.ManagedByLabelKey] != pod.Labels[label.ManagedByLabelKey] {
			return false, fmt.Errorf("tidbcluster: %s/%s's pv %s label [%s=%s] not equals pod label [%s=%s]",
				ns, tcName, pvName,
				label.ManagedByLabelKey, pv.Labels[label.ManagedByLabelKey],
				label.ManagedByLabelKey, pod.Labels[label.ManagedByLabelKey])
		}
		if pv.Labels[label.InstanceLabelKey] != pod.Labels[label.InstanceLabelKey] {
			return false, fmt.Errorf("tidbcluster: %s/%s's pv %s label [%s=%s] not equals pod label [%s=%s]",
				ns, tcName, pvName,
				label.InstanceLabelKey, pv.Labels[label.InstanceLabelKey],
				label.InstanceLabelKey, pod.Labels[label.InstanceLabelKey])
		}
		if pv.Labels[label.ClusterIDLabelKey] != clusterID {
			return false, fmt.Errorf("tidbcluster: %s/%s's pv %s label [%s] not equals %s",
				ns, tcName, pvName, label.ClusterIDLabelKey, clusterID)
		}
		if pv.Labels[label.MemberIDLabelKey] != pod.Labels[label.MemberIDLabelKey] {
			return false, fmt.Errorf("tidbcluster: %s/%s's pv %s label [%s=%s] not equals pod label [%s=%s]",
				ns, tcName, pvName,
				label.MemberIDLabelKey, pv.Labels[label.MemberIDLabelKey],
				label.MemberIDLabelKey, pod.Labels[label.MemberIDLabelKey])
		}
		if pv.Labels[label.StoreIDLabelKey] != pod.Labels[label.StoreIDLabelKey] {
			return false, fmt.Errorf("tidbcluster: %s/%s's pv %s label [%s=%s] not equals pod label [%s=%s]",
				ns, tcName, pvName,
				label.StoreIDLabelKey, pv.Labels[label.StoreIDLabelKey],
				label.StoreIDLabelKey, pod.Labels[label.StoreIDLabelKey])
		}
		if pv.Annotations[label.AnnPodNameKey] != podName {
			return false, fmt.Errorf("tidbcluster:[%s/%s's pv %s annotations [%s] not equals %s",
				ns, tcName, pvName, label.AnnPodNameKey, podName)
		}
	}

	return true, nil
}

func (oa *operatorActions) schedulerHAFn(tc *v1alpha1.TidbCluster) (bool, error) {
	ns := tc.GetNamespace()
	tcName := tc.GetName()

	fn := func(component string) (bool, error) {
		nodeMap := make(map[string][]string)
		listOptions := metav1.ListOptions{
			LabelSelector: labels.SelectorFromSet(
				label.New().Instance(tcName).Component(component).Labels()).String(),
		}
		var podList *corev1.PodList
		var err error
		if podList, err = oa.kubeCli.CoreV1().Pods(ns).List(listOptions); err != nil {
			log.Logf("failed to list pods for tidbcluster %s/%s, %v", ns, tcName, err)
			return false, nil
		}

		totalCount := len(podList.Items)
		for _, pod := range podList.Items {
			nodeName := pod.Spec.NodeName
			if len(nodeMap[nodeName]) == 0 {
				nodeMap[nodeName] = make([]string, 0)
			}
			nodeMap[nodeName] = append(nodeMap[nodeName], pod.GetName())
			if len(nodeMap[nodeName]) > totalCount/2 {
				return false, fmt.Errorf("node %s have %d pods, greater than %d/2",
					nodeName, len(nodeMap[nodeName]), totalCount)
			}
		}
		return true, nil
	}

	components := []string{label.PDLabelVal, label.TiKVLabelVal}
	for _, com := range components {
		if b, err := fn(com); err != nil {
			return false, err
		} else if !b && err == nil {
			return false, nil
		}
	}

	return true, nil
}

func (oa *operatorActions) podsScheduleAnnHaveDeleted(tc *v1alpha1.TidbCluster) (bool, error) {
	ns := tc.GetNamespace()
	tcName := tc.GetName()

	listOptions := metav1.ListOptions{
		LabelSelector: labels.SelectorFromSet(
			label.New().Instance(tcName).Labels()).String(),
	}

	pvcList, err := oa.kubeCli.CoreV1().PersistentVolumeClaims(ns).List(listOptions)
	if err != nil {
		log.Logf("failed to list pvcs for tidb cluster %s/%s, err: %v", ns, tcName, err)
		return false, nil
	}

	for _, pvc := range pvcList.Items {
		pvcName := pvc.GetName()
		l := label.Label(pvc.Labels)
		if !(l.IsPD() || l.IsTiKV()) {
			continue
		}

		if _, exist := pvc.Annotations[label.AnnPVCPodScheduling]; exist {
			log.Logf("tidb cluster %s/%s pvc %s has pod scheduling annotation", ns, tcName, pvcName)
			return false, nil
		}
	}

	return true, nil
}

func (oa *operatorActions) checkReclaimPVSuccess(tc *v1alpha1.TidbCluster) (bool, error) {
	// check pv reclaim	for pd
	if err := oa.checkComponentReclaimPVSuccess(tc, label.PDLabelVal); err != nil {
		log.Logf("%v", err)
		return false, nil
	}

	// check pv reclaim for tikv
	if err := oa.checkComponentReclaimPVSuccess(tc, label.TiKVLabelVal); err != nil {
		log.Logf("%v", err)
		return false, nil
	}
	return true, nil
}

func (oa *operatorActions) checkComponentReclaimPVSuccess(tc *v1alpha1.TidbCluster, component string) error {
	ns := tc.GetNamespace()
	tcName := tc.GetName()

	var replica int
	switch component {
	case label.PDLabelVal:
		replica = int(tc.Spec.PD.Replicas)
	case label.TiKVLabelVal:
		replica = int(tc.Spec.TiKV.Replicas)
	default:
		return fmt.Errorf("check tidb cluster %s/%s component %s is not supported", ns, tcName, component)
	}

	pvcList, err := oa.getComponentPVCList(tc, component)
	if err != nil {
		return err
	}

	pvList, err := oa.getComponentPVList(tc, component)
	if err != nil {
		return err
	}

	if len(pvcList) != replica {
		return fmt.Errorf("tidb cluster %s/%s component %s pvc has not been reclaimed completely, expected: %d, got %d", ns, tcName, component, replica, len(pvcList))
	}

	if len(pvList) != replica {
		return fmt.Errorf("tidb cluster %s/%s component %s pv has not been reclaimed completely, expected: %d, got %d", ns, tcName, component, replica, len(pvList))
	}

	return nil
}

func (oa *operatorActions) getComponentPVCList(tc *v1alpha1.TidbCluster, component string) ([]corev1.PersistentVolumeClaim, error) {
	ns := tc.GetNamespace()
	tcName := tc.GetName()

	listOptions := metav1.ListOptions{
		LabelSelector: labels.SelectorFromSet(
			label.New().Instance(tcName).Component(component).Labels()).String(),
	}

	pvcList, err := oa.kubeCli.CoreV1().PersistentVolumeClaims(ns).List(listOptions)
	if err != nil {
		err := fmt.Errorf("failed to list pvcs for tidb cluster %s/%s, component: %s, err: %v", ns, tcName, component, err)
		return nil, err
	}
	return pvcList.Items, nil
}

func (oa *operatorActions) getComponentPVList(tc *v1alpha1.TidbCluster, component string) ([]corev1.PersistentVolume, error) {
	ns := tc.GetNamespace()
	tcName := tc.GetName()

	listOptions := metav1.ListOptions{
		LabelSelector: labels.SelectorFromSet(
			label.New().Instance(tcName).Component(component).Namespace(ns).Labels()).String(),
	}

	pvList, err := oa.kubeCli.CoreV1().PersistentVolumes().List(listOptions)
	if err != nil {
		err := fmt.Errorf("failed to list pvs for tidb cluster %s/%s, component: %s, err: %v", ns, tcName, component, err)
		return nil, err
	}
	return pvList.Items, nil
}

func (oa *operatorActions) storeLabelsIsSet(tc *v1alpha1.TidbCluster, topologyKey string) (bool, error) {
	pdClient, cancel, err := oa.getPDClient(tc)
	if err != nil {
		log.Logf("failed to create external PD client for tidb cluster %q: %v", tc.GetName(), err)
		return false, nil
	}
	defer cancel()
	for _, store := range tc.Status.TiKV.Stores {
		storeID, err := strconv.ParseUint(store.ID, 10, 64)
		if err != nil {
			return false, err
		}
		storeInfo, err := pdClient.GetStore(storeID)
		if err != nil {
			return false, nil
		}
		if len(storeInfo.Store.Labels) == 0 {
			return false, nil
		}
		for _, label := range storeInfo.Store.Labels {
			if label.Key != topologyKey {
				return false, nil
			}
		}
	}
	return true, nil
}

func (oa *operatorActions) passwordIsSet(clusterInfo *TidbClusterConfig) (bool, error) {
	ns := clusterInfo.Namespace
	tcName := clusterInfo.ClusterName
	jobName := tcName + "-tidb-initializer"

	var job *batchv1.Job
	var err error
	if job, err = oa.kubeCli.BatchV1().Jobs(ns).Get(jobName, metav1.GetOptions{}); err != nil {
		log.Logf("failed to get job %s/%s, %v", ns, jobName, err)
		return false, nil
	}
	if job.Status.Succeeded < 1 {
		log.Logf("tidbcluster: %s/%s password setter job not finished", ns, tcName)
		return false, nil
	}

	var db *sql.DB
	dsn, cancel, err := oa.getTiDBDSN(ns, tcName, "test", clusterInfo.Password)
	if err != nil {
		log.Logf("failed to get TiDB DSN: %v", err)
		return false, nil
	}
	defer cancel()
	if db, err = sql.Open("mysql", dsn); err != nil {
		log.Logf("can't open connection to mysql: %s, %v", dsn, err)
		return false, nil
	}
	defer db.Close()
	if err := db.Ping(); err != nil {
		log.Logf("can't connect to mysql: %s with password %s, %v", dsn, clusterInfo.Password, err)
		return false, nil
	}

	return true, nil
}

func (oa *operatorActions) monitorNormal(clusterInfo *TidbClusterConfig) (bool, error) {
	ns := clusterInfo.Namespace
	tcName := clusterInfo.ClusterName
	monitorDeploymentName := fmt.Sprintf("%s-monitor", tcName)
	monitorDeployment, err := oa.kubeCli.AppsV1().Deployments(ns).Get(monitorDeploymentName, metav1.GetOptions{})
	if err != nil {
		log.Logf("get monitor deployment: [%s/%s] failed", ns, monitorDeploymentName)
		return false, nil
	}
	if monitorDeployment.Status.ReadyReplicas < 1 {
		log.Logf("monitor ready replicas %d < 1", monitorDeployment.Status.ReadyReplicas)
		return false, nil
	}
	if err := oa.checkPrometheus(clusterInfo); err != nil {
		log.Logf("check [%s/%s]'s prometheus data failed: %v", ns, monitorDeploymentName, err)
		return false, nil
	}

	if err := oa.checkGrafanaData(clusterInfo); err != nil {
		log.Logf("check [%s/%s]'s grafana data failed: %v", ns, monitorDeploymentName, err)
		return false, nil
	}
	return true, nil
}

func (oa *operatorActions) checkTidbClusterConfigUpdated(tc *v1alpha1.TidbCluster, clusterInfo *TidbClusterConfig) (bool, error) {
	if ok := oa.checkPdConfigUpdated(tc, clusterInfo); !ok {
		return false, nil
	}
	if ok := oa.checkTiKVConfigUpdated(tc, clusterInfo); !ok {
		return false, nil
	}
	if ok := oa.checkTiDBConfigUpdated(tc, clusterInfo); !ok {
		return false, nil
	}
	return true, nil
}

func (oa *operatorActions) checkPdConfigUpdated(tc *v1alpha1.TidbCluster, clusterInfo *TidbClusterConfig) bool {
	pdClient, cancel, err := oa.getPDClient(tc)
	if err != nil {
		log.Logf("failed to create external PD client for tidb cluster %q: %v", tc.GetName(), err)
		return false
	}
	defer cancel()
	config, err := pdClient.GetConfig()
	if err != nil {
		log.Logf("failed to get PD configuraion from tidb cluster [%s/%s]", tc.Namespace, tc.Name)
		return false
	}
	if len(clusterInfo.PDLogLevel) > 0 && clusterInfo.PDLogLevel != config.Log.Level {
		log.Logf("check [%s/%s] PD logLevel configuration updated failed: desired [%s], actual [%s] not equal",
			tc.Namespace,
			tc.Name,
			clusterInfo.PDLogLevel,
			config.Log.Level)
		return false
	}
	// TODO: fix #487 PD configuration update for persisted configurations
	//if clusterInfo.PDMaxReplicas > 0 && config.Replication.MaxReplicas != uint64(clusterInfo.PDMaxReplicas) {
	//	log.Logf("check [%s/%s] PD maxReplicas configuration updated failed: desired [%d], actual [%d] not equal",
	//		tc.Namespace,
	//		tc.Name,
	//		clusterInfo.PDMaxReplicas,
	//		config.Replication.MaxReplicas)
	//	return false
	//}
	return true
}

func (oa *operatorActions) checkTiDBConfigUpdated(tc *v1alpha1.TidbCluster, clusterInfo *TidbClusterConfig) bool {
	ordinals, err := util.GetPodOrdinals(tc, v1alpha1.TiDBMemberType)
	if err != nil {
		log.Logf("failed to get pod ordinals for tidb cluster %s/%s (member: %v)", tc.Namespace, tc.Name, v1alpha1.TiDBMemberType)
		return false
	}
	for i := range ordinals {
		config, err := oa.tidbControl.GetSettings(tc, int32(i))
		if err != nil {
			log.Logf("failed to get TiDB configuration from cluster [%s/%s], ordinal: %d, error: %v", tc.Namespace, tc.Name, i, err)
			return false
		}
		if clusterInfo.TiDBTokenLimit > 0 && uint(clusterInfo.TiDBTokenLimit) != config.TokenLimit {
			log.Logf("check [%s/%s] TiDB instance [%d] configuration updated failed: desired [%d], actual [%d] not equal",
				tc.Namespace, tc.Name, i, clusterInfo.TiDBTokenLimit, config.TokenLimit)
			return false
		}
	}
	return true
}

func (oa *operatorActions) checkTiKVConfigUpdated(tc *v1alpha1.TidbCluster, clusterInfo *TidbClusterConfig) bool {
	// TODO: check if TiKV configuration updated
	return true
}

func (oa *operatorActions) checkPrometheus(clusterInfo *TidbClusterConfig) error {
	ns := clusterInfo.Namespace
	tcName := clusterInfo.ClusterName
	return checkPrometheusCommon(tcName, ns, oa.fw)
}

func (oa *operatorActions) checkGrafanaData(clusterInfo *TidbClusterConfig) error {
	ns := clusterInfo.Namespace
	tcName := clusterInfo.ClusterName
	grafanaClient, err := checkGrafanaDataCommon(tcName, ns, clusterInfo.GrafanaClient, oa.fw)
	if err != nil {
		return err
	}
	if clusterInfo.GrafanaClient == nil && grafanaClient != nil {
		clusterInfo.GrafanaClient = grafanaClient
	}
	return nil
}

func getDatasourceID(addr string) (int, error) {
	u := fmt.Sprintf("http://%s/api/datasources", addr)
	req, err := http.NewRequest(http.MethodGet, u, nil)
	if err != nil {
		return 0, err
	}

	req.SetBasicAuth(grafanaUsername, grafanaPassword)
	client := &http.Client{}
	resp, err := client.Do(req)
	if err != nil {
		return 0, err
	}
	defer func() {
		err := resp.Body.Close()
		if err != nil {
			log.Logf("close response failed, err: %v", err)
		}
	}()

	buf, err := ioutil.ReadAll(resp.Body)
	if err != nil {
		return 0, err
	}

	datasources := []struct {
		Id   int    `json:"id"`
		Name string `json:"name"`
	}{}

	if err := json.Unmarshal(buf, &datasources); err != nil {
		return 0, err
	}

	for _, ds := range datasources {
		if ds.Name == "tidb-cluster" {
			return ds.Id, nil
		}
	}

	return 0, pingcapErrors.New("not found tidb-cluster datasource")
}

func GetD(ns, tcName, databaseName, password string) string {
	return fmt.Sprintf("root:%s@(%s-tidb.%s:4000)/%s?charset=utf8", password, tcName, ns, databaseName)
}

func releaseIsNotFound(err error) bool {
	return strings.Contains(err.Error(), "not found")
}

func notFound(res string) bool {
	return strings.Contains(res, "not found")
}

func (oa *operatorActions) cloneOperatorRepo() error {
	cmd := fmt.Sprintf("git clone %s %s", oa.cfg.OperatorRepoUrl, oa.cfg.OperatorRepoDir)
	log.Logf(cmd)
	res, err := exec.Command("/bin/sh", "-c", cmd).CombinedOutput()
	if err != nil && !strings.Contains(string(res), "already exists") {
		return fmt.Errorf("failed to clone tidb-operator repository: %v, %s", err, string(res))
	}

	return nil
}

func (oa *operatorActions) checkoutTag(tagName string) error {
	cmd := fmt.Sprintf("cd %s && git stash -u && git checkout %s && "+
		"mkdir -p %s && cp -rf charts/tidb-operator %s && "+
		"cp -rf charts/tidb-cluster %s && cp -rf charts/tidb-backup %s &&"+
		"cp -rf manifests %s",
		oa.cfg.OperatorRepoDir, tagName,
		filepath.Join(oa.cfg.ChartDir, tagName), oa.operatorChartPath(tagName),
		oa.tidbClusterChartPath(tagName), oa.backupChartPath(tagName),
		oa.manifestPath(tagName))
	if tagName != "v1.0.0" {
		cmd = cmd + fmt.Sprintf(" && cp -rf charts/tidb-drainer %s", oa.drainerChartPath(tagName))
	}
	log.Logf("running checkout tag commands: %s", cmd)
	res, err := exec.Command("/bin/sh", "-c", cmd).CombinedOutput()
	if err != nil {
		return fmt.Errorf("failed to check tag: %s, %v, %s", tagName, err, string(res))
	}

	return nil
}

func (oa *operatorActions) DeployAdHocBackup(info *TidbClusterConfig) error {
	oa.EmitEvent(info, "DeployAdHocBackup")
	log.Logf("begin to deploy adhoc backup cluster[%s] namespace[%s]", info.ClusterName, info.Namespace)

	var tsStr string
	getTSFn := func() (bool, error) {
		var mysqlHost string
		var mysqlPort uint16
		if oa.fw != nil {
			localHost, localPort, cancel, err := portforward.ForwardOnePort(oa.fw, info.Namespace, fmt.Sprintf("svc/%s-tidb", info.ClusterName), 4000)
			if err != nil {
				log.Logf("failed to forward port %d for %s/%s", 4000, info.Namespace, info.ClusterName)
				return false, nil
			}
			defer cancel()
			mysqlHost = localHost
			mysqlPort = localPort
		} else {
			mysqlHost = fmt.Sprintf("%s-tidb.%s", info.ClusterName, info.Namespace)
			mysqlPort = 4000
		}
		passwdStr := ""
		if info.Password != "" {
			passwdStr = fmt.Sprintf("-p%s", info.Password)
		}
		getTSCmd := fmt.Sprintf("set -euo pipefail; mysql -u%s %s -h%s -P %d -Nse 'show master status;' | awk '{print $2}'",
			info.UserName,
			passwdStr,
			mysqlHost,
			mysqlPort,
		)
		log.Logf(getTSCmd)

		res, err := exec.Command("/bin/bash", "-c", getTSCmd).CombinedOutput()
		if err != nil {
			log.Logf("failed to get ts %v, %s", err, string(res))
			return false, nil
		}
		tsStr = string(res)
		return true, nil
	}

	err := wait.Poll(DefaultPollInterval, BackupAndRestorePollTimeOut, getTSFn)
	if err != nil {
		return err
	}

	sets := map[string]string{
		"name":            info.BackupName,
		"mode":            "backup",
		"user":            "root",
		"password":        info.Password,
		"storage.size":    "10Gi",
		"initialCommitTs": strings.TrimSpace(tsStr),
	}

	setString := info.BackupHelmSetString(sets)

	fullbackupName := fmt.Sprintf("%s-backup", info.ClusterName)
<<<<<<< HEAD
	cmd := fmt.Sprintf("helm install %s %s --namespace %s --set-string %s --create-namespace",
		fullbackupName, oa.backupChartPath(info.OperatorTag), info.Namespace, setString)
	klog.Infof("install adhoc deployment [%s]", cmd)
=======
	cmd := fmt.Sprintf("helm install %s --namespace %s %s --set-string %s",
		fullbackupName, info.Namespace, oa.backupChartPath(info.OperatorTag), setString)
	log.Logf("install adhoc deployment [%s]", cmd)
>>>>>>> e3e0c999
	res, err := exec.Command("/bin/sh", "-c", cmd).CombinedOutput()
	if err != nil {
		return fmt.Errorf("failed to launch adhoc backup job: %v, %s", err, string(res))
	}

	return nil
}

func (oa *operatorActions) CheckAdHocBackup(info *TidbClusterConfig) (string, error) {
	log.Logf("checking adhoc backup cluster[%s] namespace[%s]", info.ClusterName, info.Namespace)

	ns := info.Namespace
	var ts string
	jobName := fmt.Sprintf("%s-%s", info.ClusterName, info.BackupName)
	fn := func() (bool, error) {
		job, err := oa.kubeCli.BatchV1().Jobs(info.Namespace).Get(jobName, metav1.GetOptions{})
		if err != nil {
			log.Logf("failed to get jobs %s ,%v", jobName, err)
			return false, nil
		}
		if job.Status.Succeeded == 0 {
			log.Logf("cluster [%s] back up job is not completed, please wait! ", info.ClusterName)
			return false, nil
		}

		listOptions := metav1.ListOptions{
			LabelSelector: fmt.Sprintf("%s=%s", label.InstanceLabelKey, jobName),
		}
		podList, err := oa.kubeCli.CoreV1().Pods(ns).List(listOptions)
		if err != nil {
			log.Logf("failed to list pods: %v", err)
			return false, nil
		}

		var podName string
		for _, pod := range podList.Items {
			ref := pod.OwnerReferences[0]
			if ref.Kind == "Job" && ref.Name == jobName {
				podName = pod.GetName()
				break
			}
		}
		if podName == "" {
			log.Logf("failed to find the ad-hoc backup: %s podName", jobName)
			return false, nil
		}

		getTsCmd := fmt.Sprintf("kubectl logs -n %s %s | grep 'commitTS = ' | cut -d '=' -f2 | sed 's/ *//g'", ns, podName)
		tsData, err := exec.Command("/bin/sh", "-c", getTsCmd).CombinedOutput()
		if err != nil {
			log.Logf("failed to get ts of pod %s, %v", podName, err)
			return false, nil
		}
		if string(tsData) == "" {
			log.Logf("ts is empty pod %s", podName)
			return false, nil
		}

		ts = strings.TrimSpace(string(tsData))
		log.Logf("ad-hoc backup ts: %s", ts)

		return true, nil
	}

	err := wait.Poll(DefaultPollInterval, BackupAndRestorePollTimeOut, fn)
	if err != nil {
		return ts, fmt.Errorf("failed to launch backup job: %v", err)
	}

	return ts, nil
}

func (oa *operatorActions) Restore(from *TidbClusterConfig, to *TidbClusterConfig) error {
	oa.EmitEvent(from, fmt.Sprintf("RestoreBackup: target: %s", to.ClusterName))
	oa.EmitEvent(to, fmt.Sprintf("RestoreBackup: source: %s", from.ClusterName))
	log.Logf("deploying restore, the data is from cluster[%s/%s] to cluster[%s/%s]",
		from.Namespace, from.ClusterName, to.Namespace, to.ClusterName)

	sets := map[string]string{
		"name":         to.BackupName,
		"mode":         "restore",
		"user":         "root",
		"password":     to.Password,
		"storage.size": "10Gi",
	}

	setString := to.BackupHelmSetString(sets)

	restoreName := fmt.Sprintf("%s-restore", to.ClusterName)
<<<<<<< HEAD
	cmd := fmt.Sprintf("helm install %s %s --namespace %s  --set-string %s --create-namespace",
		restoreName, oa.backupChartPath(to.OperatorTag), to.Namespace, setString)
	klog.Infof("install restore [%s]", cmd)
=======
	cmd := fmt.Sprintf("helm install %s --namespace %s %s --set-string %s",
		restoreName, to.Namespace, oa.backupChartPath(to.OperatorTag), setString)
	log.Logf("install restore [%s]", cmd)
>>>>>>> e3e0c999
	res, err := exec.Command("/bin/sh", "-c", cmd).CombinedOutput()
	if err != nil {
		return fmt.Errorf("failed to launch restore job: %v, %s", err, string(res))
	}

	return nil
}

func (oa *operatorActions) CheckRestore(from *TidbClusterConfig, to *TidbClusterConfig) error {
	log.Logf("begin to check restore backup cluster[%s] namespace[%s]", from.ClusterName, from.Namespace)
	jobName := fmt.Sprintf("%s-restore-%s", to.ClusterName, from.BackupName)
	fn := func() (bool, error) {
		job, err := oa.kubeCli.BatchV1().Jobs(to.Namespace).Get(jobName, metav1.GetOptions{})
		if err != nil {
			log.Logf("failed to get jobs %s ,%v", jobName, err)
			return false, nil
		}
		if job.Status.Succeeded == 0 {
			log.Logf("cluster [%s] restore job is not completed, please wait! ", to.ClusterName)
			return false, nil
		}

		_, err = oa.DataIsTheSameAs(to, from)
		if err != nil {
			// ad-hoc restore don't check the data really, just logging
			log.Logf("check restore: %v", err)
		}

		return true, nil
	}

	err := wait.Poll(oa.pollInterval, BackupAndRestorePollTimeOut, fn)
	if err != nil {
		return fmt.Errorf("failed to launch restore job: %v", err)
	}
	return nil
}

func (oa *operatorActions) ForceDeploy(info *TidbClusterConfig) error {
	if err := oa.CleanTidbCluster(info); err != nil {
		return err
	}

	return oa.DeployTidbCluster(info)
}

func (oa *operatorActions) DataIsTheSameAs(tc, otherInfo *TidbClusterConfig) (bool, error) {
	tableNum := otherInfo.BlockWriteConfig.TableNum

	dsn, cancel, err := oa.getTiDBDSN(tc.Namespace, tc.ClusterName, "sbtest", tc.Password)
	if err != nil {
		return false, nil
	}
	defer cancel()
	infoDb, err := sql.Open("mysql", dsn)
	if err != nil {
		return false, err
	}
	defer infoDb.Close()
	otherDsn, otherCancel, err := oa.getTiDBDSN(otherInfo.Namespace, otherInfo.ClusterName, "sbtest", otherInfo.Password)
	if err != nil {
		return false, nil
	}
	defer otherCancel()
	otherInfoDb, err := sql.Open("mysql", otherDsn)
	if err != nil {
		return false, err
	}
	defer otherInfoDb.Close()

	getCntFn := func(db *sql.DB, tableName string) (int, error) {
		var cnt int
		row := db.QueryRow(fmt.Sprintf("SELECT count(*) FROM %s", tableName))
		err := row.Scan(&cnt)
		if err != nil {
			return cnt, fmt.Errorf("failed to scan count from %s, %v", tableName, err)
		}
		return cnt, nil
	}

	for i := 0; i < tableNum; i++ {
		var tableName string
		if i == 0 {
			tableName = "block_writer"
		} else {
			tableName = fmt.Sprintf("block_writer%d", i)
		}

		cnt, err := getCntFn(infoDb, tableName)
		if err != nil {
			return false, err
		}
		otherCnt, err := getCntFn(otherInfoDb, tableName)
		if err != nil {
			return false, err
		}

		if cnt != otherCnt {
			err := fmt.Errorf("cluster %s/%s's table %s count(*) = %d and cluster %s/%s's table %s count(*) = %d",
				tc.Namespace, tc.ClusterName, tableName, cnt,
				otherInfo.Namespace, otherInfo.ClusterName, tableName, otherCnt)
			return false, err
		}
		log.Logf("cluster %s/%s's table %s count(*) = %d and cluster %s/%s's table %s count(*) = %d",
			tc.Namespace, tc.ClusterName, tableName, cnt,
			otherInfo.Namespace, otherInfo.ClusterName, tableName, otherCnt)
	}

	return true, nil
}

func (oa *operatorActions) CreateSecret(info *TidbClusterConfig) error {
	initSecret := corev1.Secret{
		ObjectMeta: metav1.ObjectMeta{
			Name:      info.InitSecretName,
			Namespace: info.Namespace,
		},
		Data: map[string][]byte{
			info.UserName: []byte(info.Password),
		},
		Type: corev1.SecretTypeOpaque,
	}

	_, err := oa.kubeCli.CoreV1().Secrets(info.Namespace).Create(&initSecret)
	if err != nil && !releaseIsExist(err) {
		return err
	}

	backupSecret := corev1.Secret{
		ObjectMeta: metav1.ObjectMeta{
			Name:      info.BackupSecretName,
			Namespace: info.Namespace,
		},
		Data: map[string][]byte{
			"user":     []byte(info.UserName),
			"password": []byte(info.Password),
		},
		Type: corev1.SecretTypeOpaque,
	}

	_, err = oa.kubeCli.CoreV1().Secrets(info.Namespace).Create(&backupSecret)
	if err != nil && !releaseIsExist(err) {
		return err
	}

	return nil
}

func releaseIsExist(err error) bool {
	return strings.Contains(err.Error(), "already exists")
}

func (oa *operatorActions) DeployScheduledBackup(info *TidbClusterConfig) error {
	oa.EmitEvent(info, "DeploySchedulerBackup")
	log.Logf("begin to deploy scheduled backup")

	cron := "'*/1 * * * *'"
	setString := map[string]string{
		"clusterName":                info.ClusterName,
		"scheduledBackup.user":       "root",
		"scheduledBackup.password":   info.Password,
		"scheduledBackup.schedule":   cron,
		"scheduledBackup.storage":    "10Gi",
		"scheduledBackup.secretName": info.BackupSecretName,
	}
	setBoolean := map[string]bool{
		"scheduledBackup.create": true,
	}
	cmd, err := oa.getHelmUpgradeClusterCmd(info, setString, setBoolean)
	if err != nil {
		return err
	}

	log.Logf("scheduled-backup deploy [%s]", cmd)
	res, err := exec.Command("/bin/sh", "-c", cmd).CombinedOutput()
	if err != nil {
		return fmt.Errorf("failed to launch scheduler backup job: %v, %s", err, string(res))
	}
	return nil
}

func (oa *operatorActions) disableScheduledBackup(info *TidbClusterConfig) error {
	log.Logf("disabling scheduled backup")

	setString := map[string]string{
		"clusterName": info.ClusterName,
	}

	setBoolean := map[string]bool{
		"scheduledBackup.create": false,
	}

	cmd, err := oa.getHelmUpgradeClusterCmd(info, setString, setBoolean)
	if err != nil {
		return err
	}

	log.Logf("scheduled-backup disable [%s]", cmd)
	res, err := exec.Command("/bin/sh", "-c", cmd).CombinedOutput()
	if err != nil {
		return fmt.Errorf("failed to disable scheduler backup job: %v, %s", err, string(res))
	}
	return nil
}

func (oa *operatorActions) CheckScheduledBackup(info *TidbClusterConfig) error {
	log.Logf("checking scheduler backup for tidb cluster[%s/%s]", info.Namespace, info.ClusterName)

	jobName := fmt.Sprintf("%s-scheduled-backup", info.ClusterName)
	fn := func() (bool, error) {
		job, err := oa.kubeCli.BatchV1beta1().CronJobs(info.Namespace).Get(jobName, metav1.GetOptions{})
		if err != nil {
			log.Logf("failed to get cronjobs %s ,%v", jobName, err)
			return false, nil
		}

		jobs, err := oa.kubeCli.BatchV1().Jobs(info.Namespace).List(metav1.ListOptions{})
		if err != nil {
			log.Logf("failed to list jobs %s ,%v", info.Namespace, err)
			return false, nil
		}

		backupJobs := []batchv1.Job{}
		for _, j := range jobs.Items {
			if pid, found := getParentUIDFromJob(j); found && pid == job.UID {
				backupJobs = append(backupJobs, j)
			}
		}

		if len(backupJobs) == 0 {
			log.Logf("cluster [%s] scheduler jobs is creating, please wait!", info.ClusterName)
			return false, nil
		}

		succededJobCount := 0
		for _, j := range backupJobs {
			if j.Status.Failed > 3 {
				return false, fmt.Errorf("cluster [%s/%s] scheduled backup job failed, job: [%s] failed count is: %d",
					info.Namespace, info.ClusterName, j.Name, j.Status.Failed)
			}
			if j.Status.Succeeded > 0 {
				succededJobCount++
			}
		}

		if succededJobCount >= 3 {
			log.Logf("cluster [%s/%s] scheduled back up job completed count: %d",
				info.Namespace, info.ClusterName, succededJobCount)
			return true, nil
		}

		log.Logf("cluster [%s/%s] scheduled back up job is not completed, please wait! ",
			info.Namespace, info.ClusterName)
		return false, nil
	}

	err := wait.Poll(DefaultPollInterval, BackupAndRestorePollTimeOut, fn)
	if err != nil {
		return fmt.Errorf("failed to launch scheduler backup job: %v", err)
	}

	// sleep 1 minute for cronjob
	time.Sleep(60 * time.Second)

	dirs, err := oa.getBackupDir(info)
	if err != nil {
		return fmt.Errorf("failed to get backup dir: %v", err)
	}

	if len(dirs) <= 2 {
		return fmt.Errorf("scheduler job failed")
	}

	return oa.disableScheduledBackup(info)
}

func getParentUIDFromJob(j batchv1.Job) (types.UID, bool) {
	controllerRef := metav1.GetControllerOf(&j)

	if controllerRef == nil {
		return types.UID(""), false
	}

	if controllerRef.Kind != "CronJob" {
		log.Logf("Job with non-CronJob parent, name %s namespace %s", j.Name, j.Namespace)
		return types.UID(""), false
	}

	return controllerRef.UID, true
}

func (oa *operatorActions) getBackupDir(info *TidbClusterConfig) ([]string, error) {
	scheduledPvcName := fmt.Sprintf("%s-scheduled-backup", info.ClusterName)
	backupDirPodName := info.GenerateBackupDirPodName()
	pod := &corev1.Pod{
		ObjectMeta: metav1.ObjectMeta{
			Name:      backupDirPodName,
			Namespace: info.Namespace,
		},
		Spec: corev1.PodSpec{
			Containers: []corev1.Container{
				{
					Name:    backupDirPodName,
					Image:   "pingcap/tidb-cloud-backup:20190610",
					Command: []string{"sleep", "3000"},
					VolumeMounts: []corev1.VolumeMount{
						{
							Name:      "data",
							MountPath: "/data",
						},
					},
				},
			},
			Volumes: []corev1.Volume{
				{
					Name: "data",
					VolumeSource: corev1.VolumeSource{
						PersistentVolumeClaim: &corev1.PersistentVolumeClaimVolumeSource{
							ClaimName: scheduledPvcName,
						},
					},
				},
			},
		},
	}

	fn := func() (bool, error) {
		_, err := oa.kubeCli.CoreV1().Pods(info.Namespace).Get(backupDirPodName, metav1.GetOptions{})
		if !errors.IsNotFound(err) {
			return false, nil
		}
		return true, nil
	}

	err := wait.Poll(oa.pollInterval, DefaultPollTimeout, fn)

	if err != nil {
		return nil, fmt.Errorf("failed to delete pod %s, err: %v", backupDirPodName, err)
	}

	_, err = oa.kubeCli.CoreV1().Pods(info.Namespace).Create(pod)
	if err != nil && !errors.IsAlreadyExists(err) {
		log.Logf("cluster: [%s/%s] create get backup dir pod failed, error :%v", info.Namespace, info.ClusterName, err)
		return nil, err
	}

	fn = func() (bool, error) {
		pod, err := oa.kubeCli.CoreV1().Pods(info.Namespace).Get(backupDirPodName, metav1.GetOptions{})
		if err == nil && pod.Status.Phase == corev1.PodRunning {
			return true, nil
		} else if err != nil && !errors.IsNotFound(err) {
			return false, err
		}
		return false, nil
	}

	err = wait.Poll(oa.pollInterval, DefaultPollTimeout, fn)

	if err != nil {
		return nil, fmt.Errorf("failed to create pod %s, err: %v", backupDirPodName, err)
	}

	cmd := fmt.Sprintf("kubectl exec %s -n %s ls /data", backupDirPodName, info.Namespace)
	res, err := exec.Command("/bin/sh", "-c", cmd).CombinedOutput()
	if err != nil {
		log.Logf("cluster:[%s/%s] exec :%s failed,error:%v,result:%s", info.Namespace, info.ClusterName, cmd, err, string(res))
		return nil, err
	}

	dirs := strings.Split(string(res), "\n")
	log.Logf("dirs in pod info name [%s] dir name [%s]", scheduledPvcName, strings.Join(dirs, ","))
	return dirs, nil
}

func (tc *TidbClusterConfig) FullName() string {
	return fmt.Sprintf("%s/%s", tc.Namespace, tc.ClusterName)
}

func (oa *operatorActions) DeployIncrementalBackup(from *TidbClusterConfig, to *TidbClusterConfig, withDrainer bool, ts string) error {

	if withDrainer && to == nil {
		return fmt.Errorf("Target cluster is nil when deploying drainer")
	}
	if withDrainer {
		oa.EmitEvent(from, fmt.Sprintf("DeployIncrementalBackup: secondary: %s", to.ClusterName))
		log.Logf("begin to deploy incremental backup, source cluster[%s/%s], target cluster [%s/%s]",
			from.Namespace, from.ClusterName, to.Namespace, to.ClusterName)
	} else {
		oa.EmitEvent(from, "Enable pump cluster")
		log.Logf("begin to enable pump for cluster[%s/%s]",
			from.Namespace, from.ClusterName)
	}

	// v1.0.0 don't support `binlog.drainer.config`
	// https://github.com/pingcap/tidb-operator/pull/693
	isv1 := from.OperatorTag == "v1.0.0"

	setString := map[string]string{
		"binlog.pump.storage": "1Gi",
		"binlog.pump.image":   fmt.Sprintf("pingcap/tidb-binlog:%v", from.ClusterVersion),
	}

	setBoolean := map[string]bool{
		"binlog.pump.create": true,
	}

	if withDrainer {
		setBoolean["binlog.drainer.create"] = true
		setString["binlog.drainer.image"] = fmt.Sprintf("pingcap/tidb-binlog:%v", from.ClusterVersion)
		if isv1 {
			setBoolean["binlog.pump.create"] = true
			setString["binlog.drainer.destDBType"] = "mysql"
			setString["binlog.drainer.mysql.host"] = fmt.Sprintf("%s-tidb.%s", to.ClusterName, to.Namespace)
			setString["binlog.drainer.mysql.user"] = "root"
			setString["binlog.drainer.mysql.password"] = to.Password
			setString["binlog.drainer.mysql.port"] = "4000"
			setString["binlog.drainer.ignoreSchemas"] = ""
		} else {
			from.drainerConfig = []string{
				`detect-interval = 10`,
				`compressor = ""`,
				`[syncer]`,
				`worker-count = 16`,
				`disable-dispatch = false`,
				`ignore-schemas = "INFORMATION_SCHEMA,PERFORMANCE_SCHEMA,mysql"`,
				`safe-mode = false`,
				`txn-batch = 20`,
				`db-type = "mysql"`,
				`[syncer.to]`,
				fmt.Sprintf(`host = "%s-tidb.%s"`, to.ClusterName, to.Namespace),
				fmt.Sprintf(`user = "%s"`, "root"),
				fmt.Sprintf(`password = "%s"`, to.Password),
				fmt.Sprintf(`port = %d`, 4000),
			}
		}
	}

	if ts != "" {
		setString["binlog.drainer.initialCommitTs"] = ts
	}

	cmd, err := oa.getHelmUpgradeClusterCmd(from, setString, setBoolean)
	if err != nil {
		return err
	}
	log.Logf(cmd)
	res, err := exec.Command("/bin/sh", "-c", cmd).CombinedOutput()
	if err != nil {
		return fmt.Errorf("failed to launch incremental backup job: %v, %s", err, string(res))
	}
	return nil
}

func (oa *operatorActions) CheckIncrementalBackup(info *TidbClusterConfig, withDrainer bool) error {
	log.Logf("begin to check incremental backup cluster[%s] namespace[%s]", info.ClusterName, info.Namespace)

	pumpStatefulSetName := fmt.Sprintf("%s-pump", info.ClusterName)
	fn := func() (bool, error) {
		pumpStatefulSet, err := oa.kubeCli.AppsV1().StatefulSets(info.Namespace).Get(pumpStatefulSetName, metav1.GetOptions{})
		if err != nil {
			log.Logf("failed to get jobs %s ,%v", pumpStatefulSetName, err)
			return false, nil
		}
		if pumpStatefulSet.Status.Replicas != pumpStatefulSet.Status.ReadyReplicas {
			log.Logf("pump replicas is not ready, please wait ! %s ", pumpStatefulSetName)
			return false, nil
		}

		listOps := metav1.ListOptions{
			LabelSelector: labels.SelectorFromSet(
				map[string]string{
					label.ComponentLabelKey: "pump",
					label.InstanceLabelKey:  pumpStatefulSet.Labels[label.InstanceLabelKey],
					label.NameLabelKey:      "tidb-cluster",
				},
			).String(),
		}

		pods, err := oa.kubeCli.CoreV1().Pods(info.Namespace).List(listOps)
		if err != nil {
			log.Logf("failed to get pods via pump labels %s ,%v", pumpStatefulSetName, err)
			return false, nil
		}

		// v1.0.0 don't have affinity test case
		// https://github.com/pingcap/tidb-operator/pull/746
		isv1 := info.OperatorTag == "v1.0.0"

		for _, pod := range pods.Items {
			if !oa.pumpHealth(info.ClusterName, info.Namespace, pod.Name, false) {
				log.Logf("some pods is not health %s", pumpStatefulSetName)
				return false, nil
			}

			if isv1 {
				continue
			}

			log.Logf("%v", pod.Spec.Affinity)
			if pod.Spec.Affinity == nil || pod.Spec.Affinity.PodAntiAffinity == nil || len(pod.Spec.Affinity.PodAntiAffinity.PreferredDuringSchedulingIgnoredDuringExecution) != 1 {
				return true, fmt.Errorf("pump pod %s/%s should have affinity set", pod.Namespace, pod.Name)
			}
			log.Logf("%v", pod.Spec.Tolerations)
			foundKey := false
			for _, tor := range pod.Spec.Tolerations {
				if tor.Key == "node-role" {
					foundKey = true
					break
				}
			}
			if !foundKey {
				return true, fmt.Errorf("pump pod %s/%s should have tolerations set", pod.Namespace, pod.Name)
			}
		}

		if !withDrainer {
			return true, nil
		}

		drainerStatefulSetName := fmt.Sprintf("%s-drainer", info.ClusterName)
		drainerStatefulSet, err := oa.kubeCli.AppsV1().StatefulSets(info.Namespace).Get(drainerStatefulSetName, metav1.GetOptions{})
		if err != nil {
			log.Logf("failed to get jobs %s ,%v", pumpStatefulSetName, err)
			return false, nil
		}
		if drainerStatefulSet.Status.Replicas != drainerStatefulSet.Status.ReadyReplicas {
			log.Logf("drainer replicas is not ready, please wait ! %s ", pumpStatefulSetName)
			return false, nil
		}

		listOps = metav1.ListOptions{
			LabelSelector: labels.SelectorFromSet(
				map[string]string{
					label.ComponentLabelKey: "drainer",
					label.InstanceLabelKey:  drainerStatefulSet.Labels[label.InstanceLabelKey],
					label.NameLabelKey:      "tidb-cluster",
				},
			).String(),
		}

		pods, err = oa.kubeCli.CoreV1().Pods(info.Namespace).List(listOps)
		if err != nil {
			return false, nil
		}
		for _, pod := range pods.Items {
			if !oa.drainerHealth(info.ClusterName, info.Namespace, pod.Name, false) {
				log.Logf("some pods is not health %s", drainerStatefulSetName)
				return false, nil
			}

			if isv1 {
				continue
			}

			log.Logf("%v", pod.Spec.Affinity)
			if pod.Spec.Affinity == nil || pod.Spec.Affinity.PodAntiAffinity == nil || len(pod.Spec.Affinity.PodAntiAffinity.PreferredDuringSchedulingIgnoredDuringExecution) != 1 {
				return true, fmt.Errorf("drainer pod %s/%s should have spec.affinity set", pod.Namespace, pod.Name)
			}
			log.Logf("%v", pod.Spec.Tolerations)
			foundKey := false
			for _, tor := range pod.Spec.Tolerations {
				if tor.Key == "node-role" {
					foundKey = true
					break
				}
			}
			if !foundKey {
				return true, fmt.Errorf("drainer pod %s/%s should have tolerations set", pod.Namespace, pod.Name)
			}
		}

		return true, nil
	}

	err := wait.Poll(oa.pollInterval, DefaultPollTimeout, fn)
	if err != nil {
		return fmt.Errorf("failed to check incremental backup job: %v", err)
	}
	return nil

}

func strPtr(s string) *string { return &s }

func (oa *operatorActions) RegisterWebHookAndServiceOrDie(configName, namespace, service string, context *apimachinery.CertContext) {
	if err := oa.RegisterWebHookAndService(configName, namespace, service, context); err != nil {
		slack.NotifyAndPanic(err)
	}
}

func (oa *operatorActions) RegisterWebHookAndService(configName, namespace, service string, context *apimachinery.CertContext) error {
	client := oa.kubeCli
	log.Logf("Registering the webhook via the AdmissionRegistration API")

	failurePolicy := admissionV1beta1.Fail

	_, err := client.AdmissionregistrationV1beta1().ValidatingWebhookConfigurations().Create(&admissionV1beta1.ValidatingWebhookConfiguration{
		ObjectMeta: metav1.ObjectMeta{
			Name: configName,
		},
		Webhooks: []admissionV1beta1.ValidatingWebhook{
			{
				Name:          "check-pod-before-delete.k8s.io",
				FailurePolicy: &failurePolicy,
				Rules: []admissionV1beta1.RuleWithOperations{{
					Operations: []admissionV1beta1.OperationType{admissionV1beta1.Delete},
					Rule: admissionV1beta1.Rule{
						APIGroups:   []string{""},
						APIVersions: []string{"v1"},
						Resources:   []string{"pods"},
					},
				}},
				ClientConfig: admissionV1beta1.WebhookClientConfig{
					Service: &admissionV1beta1.ServiceReference{
						Namespace: namespace,
						Name:      service,
						Path:      strPtr("/pods"),
					},
					CABundle: context.SigningCert,
				},
			},
		},
	})

	if err != nil {
		log.Logf("registering webhook config %s with namespace %s error %v", configName, namespace, err)
		return err
	}

	// The webhook configuration is honored in 10s.
	time.Sleep(10 * time.Second)

	return nil

}

func (oa *operatorActions) CleanWebHookAndService(name string) error {
	err := oa.kubeCli.AdmissionregistrationV1beta1().ValidatingWebhookConfigurations().Delete(name, nil)
	if err != nil && !errors.IsNotFound(err) {
		return fmt.Errorf("failed to delete webhook config %v", err)
	}
	return nil
}

func (oa *operatorActions) CleanWebHookAndServiceOrDie(name string) {
	err := oa.CleanWebHookAndService(name)
	if err != nil {
		slack.NotifyAndPanic(err)
	}
}

type pumpStatus struct {
	StatusMap map[string]*nodeStatus `json:"StatusMap"`
}

type nodeStatus struct {
	State string `json:"state"`
}

func (oa *operatorActions) pumpHealth(tcName, ns, podName string, tlsEnabled bool) bool {
	var err error
	var addr string
	if oa.fw != nil {
		localHost, localPort, cancel, err := portforward.ForwardOnePort(oa.fw, ns, fmt.Sprintf("pod/%s", podName), 8250)
		if err != nil {
			log.Logf("failed to forward port %d for %s/%s", 8250, ns, podName)
			return false
		}
		defer cancel()
		addr = fmt.Sprintf("%s:%d", localHost, localPort)
	} else {
		addr = fmt.Sprintf("%s.%s-pump.%s:8250", podName, tcName, ns)
	}
	var tlsConfig *tls.Config
	scheme := "http"
	if tlsEnabled {
		tlsConfig, err = pdapi.GetTLSConfig(oa.kubeCli, pdapi.Namespace(ns), tcName, util.ClusterTLSSecretName(tcName, label.PumpLabelVal))
		if err != nil {
			return false
		}
		scheme = "https"
	}
	client := &http.Client{
		Transport: &http.Transport{TLSClientConfig: tlsConfig},
	}
	pumpHealthURL := fmt.Sprintf("%s://%s/status", scheme, addr)
	res, err := client.Get(pumpHealthURL)
	if err != nil {
		log.Logf("cluster:[%s] call %s failed,error:%v", tcName, pumpHealthURL, err)
		return false
	}
	if res.StatusCode >= 400 {
		log.Logf("Error response %v", res.StatusCode)
		return false
	}
	body, err := ioutil.ReadAll(res.Body)
	if err != nil {
		log.Logf("cluster:[%s] read response body failed,error:%v", tcName, err)
		return false
	}
	healths := pumpStatus{}
	err = json.Unmarshal(body, &healths)
	if err != nil {
		log.Logf("cluster:[%s] unmarshal failed,error:%v", tcName, err)
		return false
	}
	for _, status := range healths.StatusMap {
		if status.State != "online" {
			log.Logf("cluster:[%s] pump's state is not online", tcName)
			return false
		}
	}
	return true
}

type drainerStatus struct {
	PumpPos map[string]int64 `json:"PumpPos"`
	Synced  bool             `json:"Synced"`
	LastTS  int64            `json:"LastTS"`
	TsMap   string           `json:"TsMap"`
}

func (oa *operatorActions) drainerHealth(tcName, ns, podName string, tlsEnabled bool) bool {
	var body []byte
	var err error
	var addr string
	if oa.fw != nil {
		localHost, localPort, cancel, err := portforward.ForwardOnePort(oa.fw, ns, fmt.Sprintf("pod/%s", podName), 8249)
		if err != nil {
			log.Logf("failed to forward port %d for %s/%s", 8249, ns, podName)
			return false
		}
		defer cancel()
		addr = fmt.Sprintf("%s:%d", localHost, localPort)
	} else {
		addr = fmt.Sprintf("%s.%s-drainer.%s:8249", podName, tcName, ns)
	}
	var tlsConfig *tls.Config
	scheme := "http"
	if tlsEnabled {
		tlsConfig, err = pdapi.GetTLSConfig(oa.kubeCli, pdapi.Namespace(ns), tcName, util.ClusterTLSSecretName(tcName, "drainer"))
		if err != nil {
			return false
		}
		scheme = "https"
	}
	client := &http.Client{
		Transport: &http.Transport{TLSClientConfig: tlsConfig},
	}
	drainerHealthURL := fmt.Sprintf("%s://%s/status", scheme, addr)
	res, err := client.Get(drainerHealthURL)
	if err != nil {
		log.Logf("cluster:[%s] call %s failed,error:%v", tcName, drainerHealthURL, err)
		return false
	}
	if res.StatusCode >= 400 {
		log.Logf("Error response %v", res.StatusCode)
		return false
	}
	body, err = ioutil.ReadAll(res.Body)
	if err != nil {
		log.Logf("cluster:[%s] read response body failed,error:%v", tcName, err)
		return false
	}
	healths := drainerStatus{}
	err = json.Unmarshal(body, &healths)
	if err != nil {
		log.Logf("cluster:[%s] unmarshal failed,error:%v", tcName, err)
		return false
	}
	return len(healths.PumpPos) > 0
}

func (oa *operatorActions) EmitEvent(info *TidbClusterConfig, message string) {
	oa.lock.Lock()
	defer oa.lock.Unlock()

	log.Logf("Event: %s", message)

	if !oa.eventWorkerRunning {
		return
	}

	if len(oa.clusterEvents) == 0 {
		return
	}

	ev := event{
		message: message,
		ts:      time.Now().UnixNano() / int64(time.Millisecond),
	}

	if info == nil {
		for k := range oa.clusterEvents {
			ce := oa.clusterEvents[k]
			ce.events = append(ce.events, ev)
		}
		return
	}

	ce, ok := oa.clusterEvents[info.String()]
	if !ok {
		return
	}
	ce.events = append(ce.events, ev)

	// sleep a while to avoid overlapping time
	time.Sleep(10 * time.Second)
}

func (oa *operatorActions) RunEventWorker() {
	oa.lock.Lock()
	oa.eventWorkerRunning = true
	oa.lock.Unlock()
	log.Logf("Event worker started")
	wait.Forever(oa.eventWorker, 10*time.Second)
}

func (oa *operatorActions) eventWorker() {
	oa.lock.Lock()
	defer oa.lock.Unlock()

	for key, clusterEv := range oa.clusterEvents {
		retryEvents := make([]event, 0)
		for _, ev := range clusterEv.events {
			ns := clusterEv.ns
			clusterName := clusterEv.clusterName
			grafanaURL := fmt.Sprintf("http://%s-grafana.%s:3000", clusterName, ns)
			client, err := metrics.NewClient(grafanaURL, grafanaUsername, grafanaPassword)
			if err != nil {
				// If parse grafana URL failed, this error cannot be recovered by retrying, so send error msg and panic
				slack.NotifyAndPanic(fmt.Errorf("failed to parse grafana URL so can't new grafana client: %s, %v", grafanaURL, err))
			}

			anno := metrics.Annotation{
				Text:                ev.message,
				TimestampInMilliSec: ev.ts,
				Tags: []string{
					statbilityTestTag,
					fmt.Sprintf("clusterName: %s", clusterName),
					fmt.Sprintf("namespace: %s", ns),
				},
			}
			if err := client.AddAnnotation(anno); err != nil {
				log.Logf("cluster:[%s/%s] error recording event: %s, reason: %v",
					ns, clusterName, ev.message, err)
				retryEvents = append(retryEvents, ev)
				continue
			}
			log.Logf("cluster: [%s/%s] recoding event: %s", ns, clusterName, ev.message)
		}

		ce := oa.clusterEvents[key]
		ce.events = retryEvents
	}
}

func (oa *operatorActions) getHelmUpgradeClusterCmd(info *TidbClusterConfig, setString map[string]string, setBoolean map[string]bool) (string, error) {
	cmd := fmt.Sprintf("helm upgrade %s %s --namespace %s --set-string %s --set %s",
		info.ClusterName,
		oa.tidbClusterChartPath(info.OperatorTag),
		info.Namespace,
		info.TidbClusterHelmSetString(setString),
		info.TidbClusterHelmSetBoolean(setBoolean))
	svFilePath, err := info.BuildSubValues(oa.tidbClusterChartPath(info.OperatorTag))
	if err != nil {
		return "", err
	}
	return fmt.Sprintf(" %s --values %s", cmd, svFilePath), nil
}

func (oa *operatorActions) checkManualPauseComponent(info *TidbClusterConfig, component string) error {

	var tc *v1alpha1.TidbCluster
	var setName string
	var set *v1.StatefulSet
	var err error
	ns := info.Namespace

	fn := func() (bool, error) {

		if tc, err = oa.cli.PingcapV1alpha1().TidbClusters(ns).Get(info.ClusterName, metav1.GetOptions{}); err != nil {
			log.Logf("failed to get tidbcluster: [%s/%s], %v", ns, info.ClusterName, err)
			return false, nil
		}

		switch component {
		case label.TiDBLabelVal:
			podName := fmt.Sprintf("%s-%d", controller.TiDBMemberName(tc.Name), 1)
			setName = controller.TiDBMemberName(info.ClusterName)
			tidbPod, err := oa.kubeCli.CoreV1().Pods(ns).Get(podName, metav1.GetOptions{})
			if err != nil {
				log.Logf("fail to get pod in CheckManualPauseComponent tidb [%s/%s]", ns, podName)
				return false, nil
			}

			if tidbPod.Labels[v1.ControllerRevisionHashLabelKey] == tc.Status.TiDB.StatefulSet.UpdateRevision &&
				tc.Status.TiDB.Phase == v1alpha1.UpgradePhase {
				if member, ok := tc.Status.TiDB.Members[tidbPod.Name]; !ok || !member.Health {
					log.Logf("wait for tidb pod [%s/%s] ready member health %t ok %t", ns, podName, member.Health, ok)
				} else {
					return true, nil
				}
			} else {
				log.Logf("tidbset is not in upgrade phase or pod is not upgrade done [%s/%s]", ns, podName)
			}

			return false, nil
		case label.TiKVLabelVal:
			podName := fmt.Sprintf("%s-%d", controller.TiKVMemberName(tc.Name), 1)
			setName = controller.TiKVMemberName(info.ClusterName)
			tikvPod, err := oa.kubeCli.CoreV1().Pods(ns).Get(podName, metav1.GetOptions{})
			if err != nil {
				log.Logf("fail to get pod in CheckManualPauseComponent tikv [%s/%s]", ns, podName)
				return false, nil
			}

			if tikvPod.Labels[v1.ControllerRevisionHashLabelKey] == tc.Status.TiKV.StatefulSet.UpdateRevision &&
				tc.Status.TiKV.Phase == v1alpha1.UpgradePhase {
				var tikvStore *v1alpha1.TiKVStore
				for _, store := range tc.Status.TiKV.Stores {
					if store.PodName == podName {
						tikvStore = &store
						break
					}
				}
				if tikvStore == nil || tikvStore.State != v1alpha1.TiKVStateUp {
					log.Logf("wait for tikv pod [%s/%s] ready store state %s", ns, podName, tikvStore.State)
				} else {
					return true, nil
				}
			} else {
				log.Logf("tikvset is not in upgrade phase or pod is not upgrade done [%s/%s]", ns, podName)
			}

			return false, nil
		default:
			return false, fmt.Errorf("invalid component %s", component)
		}
	}

	// wait for the tidb or tikv statefulset is upgraded to the protected one
	if err = wait.Poll(DefaultPollInterval, 30*time.Minute, fn); err != nil {
		return fmt.Errorf("fail to upgrade to annotation %s pod, err: %v", component, err)
	}

	time.Sleep(30 * time.Second)

	if set, err = oa.tcStsGetter.StatefulSets(ns).Get(setName, metav1.GetOptions{}); err != nil {
		return fmt.Errorf("failed to get statefulset: [%s/%s], %v", ns, setName, err)
	}

	if *set.Spec.UpdateStrategy.RollingUpdate.Partition < 1 {
		return fmt.Errorf("pause partition is not correct in upgrade phase [%s/%s] partition %d annotation %d",
			ns, setName, *set.Spec.UpdateStrategy.RollingUpdate.Partition, 1)
	}

	return nil
}

func (oa *operatorActions) CheckUpgradeComplete(info *TidbClusterConfig) error {
	ns, tcName := info.Namespace, info.ClusterName
	if err := wait.PollImmediate(15*time.Second, 30*time.Minute, func() (done bool, err error) {
		tc, err := oa.cli.PingcapV1alpha1().TidbClusters(ns).Get(tcName, metav1.GetOptions{})
		if err != nil {
			log.Logf("checkUpgradeComplete, [%s/%s] cannot get tidbcluster, %v", ns, tcName, err)
			return false, nil
		}
		if tc.Status.PD.Phase == v1alpha1.UpgradePhase {
			log.Logf("checkUpgradeComplete, [%s/%s] PD is still upgrading", ns, tcName)
			return false, nil
		}
		if tc.Status.TiKV.Phase == v1alpha1.UpgradePhase {
			log.Logf("checkUpgradeComplete, [%s/%s] TiKV is still upgrading", ns, tcName)
			return false, nil
		}
		if tc.Status.TiDB.Phase == v1alpha1.UpgradePhase {
			log.Logf("checkUpgradeComplete, [%s/%s] TiDB is still upgrading", ns, tcName)
			return false, nil
		}
		return true, nil
	}); err != nil {
		log.Logf("ERROR: failed to wait upgrade complete [%s/%s], %v", ns, tcName, err)
		return err
	}
	return nil
}

func (oa *operatorActions) CheckUpgradeCompleteOrDie(info *TidbClusterConfig) {
	if err := oa.CheckUpgradeComplete(info); err != nil {
		slack.NotifyAndPanic(err)
	}
}

func (oa *operatorActions) CheckInitSQL(info *TidbClusterConfig) error {
	ns, tcName := info.Namespace, info.ClusterName
	if err := wait.PollImmediate(10*time.Second, DefaultPollTimeout, func() (done bool, err error) {
		dsn, cancel, err := oa.getTiDBDSN(ns, tcName, "e2e", info.Password)
		if err != nil {
			return false, nil
		}
		defer cancel()
		infoDb, err := sql.Open("mysql", dsn)
		if err != nil {
			return false, nil
		}
		infoDb.Close()

		return true, nil
	}); err != nil {
		log.Logf("ERROR: failed to check init sql complete [%s/%s], %v", ns, tcName, err)
		return err
	}
	return nil
}

func (oa *operatorActions) CheckInitSQLOrDie(info *TidbClusterConfig) {
	if err := oa.CheckInitSQL(info); err != nil {
		slack.NotifyAndPanic(err)
	}
}

func (oa *operatorActions) pumpMembersReadyFn(tc *v1alpha1.TidbCluster) (bool, error) {
	tcName := tc.GetName()
	ns := tc.GetNamespace()
	ssName := controller.PumpMemberName(tcName)

	ss, err := oa.tcStsGetter.StatefulSets(ns).Get(ssName, metav1.GetOptions{})
	if err != nil {
		log.Logf("failed to get statefulset: %s/%s, %v", ns, ssName, err)
		return false, nil
	}

	if ss.Status.CurrentRevision != ss.Status.UpdateRevision {
		log.Logf("pump sts .Status.CurrentRevision (%s) != .Status.UpdateRevision (%s)", ss.Status.CurrentRevision, ss.Status.UpdateRevision)
		return false, nil
	}

	if !utilstatefulset.IsAllDesiredPodsRunningAndReady(helper.NewHijackClient(oa.kubeCli, oa.asCli), ss) {
		return false, nil
	}

	// check all pump replicas are online
	for i := 0; i < int(*ss.Spec.Replicas); i++ {
		podName := fmt.Sprintf("%s-%d", ssName, i)
		if !oa.pumpHealth(tc.Name, tc.Namespace, podName, tc.IsTLSClusterEnabled()) {
			log.Logf("%s is not health yet", podName)
			return false, nil
		}
	}
	return true, nil
}

// FIXME: this duplicates with WaitForTidbClusterReady in crd_test_utils.go, and all functions in it
func (oa *operatorActions) WaitForTidbClusterReady(tc *v1alpha1.TidbCluster, timeout, pollInterval time.Duration) error {
	if tc == nil {
		return fmt.Errorf("tidbcluster is nil, cannot call WaitForTidbClusterReady")
	}
	return wait.PollImmediate(pollInterval, timeout, func() (bool, error) {
		var local *v1alpha1.TidbCluster
		var err error
		if local, err = oa.cli.PingcapV1alpha1().TidbClusters(tc.Namespace).Get(tc.Name, metav1.GetOptions{}); err != nil {
			log.Logf("failed to get tidbcluster: %s/%s, %v", tc.Namespace, tc.Name, err)
			return false, nil
		}

		if b, err := oa.pdMembersReadyFn(local); !b && err == nil {
			log.Logf("pd members are not ready for tc %q", tc.Name)
			return false, nil
		}
		log.Logf("pd members are ready for tc %q", tc.Name)

		if b, err := oa.tikvMembersReadyFn(local); !b && err == nil {
			log.Logf("tikv members are not ready for tc %q", tc.Name)
			return false, nil
		}
		log.Logf("tikv members are ready for tc %q", tc.Name)

		if b, err := oa.tidbMembersReadyFn(local); !b && err == nil {
			log.Logf("tidb members are not ready for tc %q", tc.Name)
			return false, nil
		}
		log.Logf("tidb members are ready for tc %q", tc.Name)

		if tc.Spec.TiFlash != nil && tc.Spec.TiFlash.Replicas > int32(0) {
			if b, err := oa.tiflashMembersReadyFn(local); !b && err == nil {
				log.Logf("tiflash members are not ready for tc %q", tc.Name)
				return false, nil
			}
			log.Logf("tiflash members are ready for tc %q", tc.Name)
		} else {
			log.Logf("no tiflash in tc spec")
		}

		if tc.Spec.Pump != nil {
			if b, err := oa.pumpMembersReadyFn(local); !b && err == nil {
				log.Logf("pump members are not ready for tc %q", tc.Name)
				return false, nil
			}
			log.Logf("pump members are ready for tc %q", tc.Name)
		} else {
			log.Logf("no pump in tc spec")
		}

		log.Logf("TidbCluster is ready")
		return true, nil
	})
}

var dummyCancel = func() {}

func (oa *operatorActions) getPDClient(tc *v1alpha1.TidbCluster) (pdapi.PDClient, context.CancelFunc, error) {
	if oa.fw != nil {
		return proxiedpdclient.NewProxiedPDClientFromTidbCluster(oa.kubeCli, oa.fw, tc)
	}
	return controller.GetPDClient(oa.pdControl, tc), dummyCancel, nil
}

func (oa *operatorActions) getTiDBDSN(ns, tcName, databaseName, password string) (string, context.CancelFunc, error) {
	if oa.fw != nil {
		localHost, localPort, cancel, err := portforward.ForwardOnePort(oa.fw, ns, fmt.Sprintf("svc/%s", controller.TiDBMemberName(tcName)), 4000)
		if err != nil {
			return "", nil, err
		}
		return fmt.Sprintf("root:%s@(%s:%d)/%s?charset=utf8", password, localHost, localPort, databaseName), cancel, nil
	}
	return fmt.Sprintf("root:%s@(%s-tidb.%s:4000)/%s?charset=utf8", password, tcName, ns, databaseName), dummyCancel, nil
}

func StartValidatingAdmissionWebhookServerOrDie(context *apimachinery.CertContext, namespaces ...string) {
	sCert, err := tls.X509KeyPair(context.Cert, context.Key)
	if err != nil {
		panic(err)
	}

	versionCli, kubeCli, _, _, _ := client.NewCliOrDie()
	wh := webhook.NewWebhook(kubeCli, versionCli, namespaces)
	http.HandleFunc("/pods", wh.ServePods)
	server := &http.Server{
		Addr: ":443",
		TLSConfig: &tls.Config{
			Certificates: []tls.Certificate{sCert},
		},
	}
	if err := server.ListenAndServeTLS("", ""); err != nil {
		sendErr := slack.SendErrMsg(err.Error())
		if sendErr != nil {
			log.Logf(sendErr.Error())
		}
		panic(fmt.Sprintf("failed to start webhook server %v", err))
	}
}

func blockWriterPodName(info *TidbClusterConfig) string {
	return fmt.Sprintf("%s-blockwriter", info.ClusterName)
}<|MERGE_RESOLUTION|>--- conflicted
+++ resolved
@@ -578,11 +578,7 @@
 		}
 	}
 
-<<<<<<< HEAD
-	cmd := fmt.Sprintf(`helm install %s %s --namespace %s %s --set-string %s --create-namespace`,
-=======
 	cmd := fmt.Sprintf(`helm install %s %s --namespace %s %s --set-string %s`,
->>>>>>> e3e0c999
 		info.ReleaseName,
 		oa.operatorChartPath(info.Tag),
 		info.Namespace,
@@ -2480,15 +2476,9 @@
 	setString := info.BackupHelmSetString(sets)
 
 	fullbackupName := fmt.Sprintf("%s-backup", info.ClusterName)
-<<<<<<< HEAD
-	cmd := fmt.Sprintf("helm install %s %s --namespace %s --set-string %s --create-namespace",
-		fullbackupName, oa.backupChartPath(info.OperatorTag), info.Namespace, setString)
-	klog.Infof("install adhoc deployment [%s]", cmd)
-=======
 	cmd := fmt.Sprintf("helm install %s --namespace %s %s --set-string %s",
 		fullbackupName, info.Namespace, oa.backupChartPath(info.OperatorTag), setString)
 	log.Logf("install adhoc deployment [%s]", cmd)
->>>>>>> e3e0c999
 	res, err := exec.Command("/bin/sh", "-c", cmd).CombinedOutput()
 	if err != nil {
 		return fmt.Errorf("failed to launch adhoc backup job: %v, %s", err, string(res))
@@ -2578,15 +2568,9 @@
 	setString := to.BackupHelmSetString(sets)
 
 	restoreName := fmt.Sprintf("%s-restore", to.ClusterName)
-<<<<<<< HEAD
-	cmd := fmt.Sprintf("helm install %s %s --namespace %s  --set-string %s --create-namespace",
-		restoreName, oa.backupChartPath(to.OperatorTag), to.Namespace, setString)
-	klog.Infof("install restore [%s]", cmd)
-=======
 	cmd := fmt.Sprintf("helm install %s --namespace %s %s --set-string %s",
 		restoreName, to.Namespace, oa.backupChartPath(to.OperatorTag), setString)
 	log.Logf("install restore [%s]", cmd)
->>>>>>> e3e0c999
 	res, err := exec.Command("/bin/sh", "-c", cmd).CombinedOutput()
 	if err != nil {
 		return fmt.Errorf("failed to launch restore job: %v, %s", err, string(res))
