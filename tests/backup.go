// Copyright 2019 PingCAP, Inc.
//
// Licensed under the Apache License, Version 2.0 (the "License");
// you may not use this file except in compliance with the License.
// You may obtain a copy of the License at
//
//     http://www.apache.org/licenses/LICENSE-2.0
//
// Unless required by applicable law or agreed to in writing, software
// distributed under the License is distributed on an "AS IS" BASIS,
// See the License for the specific language governing permissions and
// limitations under the License.

package tests

import (
	"bytes"
	"fmt"
	"os/exec"
	"strings"
	"text/template"
	"time"

	"github.com/pingcap/tidb-operator/pkg/tkctl/util"
	sql_util "github.com/pingcap/tidb-operator/tests/pkg/util"
	"github.com/pingcap/tidb-operator/tests/slack"
	"golang.org/x/sync/errgroup"
	v1 "k8s.io/apimachinery/pkg/apis/meta/v1"
	"k8s.io/apimachinery/pkg/util/wait"
	"k8s.io/kubernetes/test/e2e/framework/log"
)

const (
	DrainerReplicas int32 = 1
	// TODO: better way to do incremental restore from pb files
	RunReparoCommandTemplate = `kubectl exec -n={{ .Namespace }} {{ .PodName }} -- sh -c \
"while [ \$(grep -r 'commitTS' /data/savepoint| awk '{print (\$3)}') -lt {{ .StopTSO }} ]; do echo 'wait end tso reached' && sleep 60; done; \
printf '{{ .ReparoConfig }}' > reparo.toml && \
./reparo -config reparo.toml > /data/reparo.log" `
)

type BackupTarget struct {
	IncrementalType DbType
	TargetCluster   *TidbClusterConfig
	IsAdditional    bool
}

func (t *BackupTarget) GetDrainerConfig(source *TidbClusterConfig, ts string) *DrainerConfig {
	drainerConfig := &DrainerConfig{
		DrainerName:       fmt.Sprintf("%s-%s-drainer", source.ClusterName, t.IncrementalType),
		InitialCommitTs:   ts,
		OperatorTag:       source.OperatorTag,
		SourceClusterName: source.ClusterName,
		Namespace:         source.Namespace,
		DbType:            t.IncrementalType,
	}
	if t.IncrementalType == DbTypeMySQL || t.IncrementalType == DbTypeTiDB {
		drainerConfig.Host = fmt.Sprintf("%s.%s.svc.cluster.local",
			t.TargetCluster.ClusterName, t.TargetCluster.Namespace)
		drainerConfig.Port = "4000"
	}
	return drainerConfig
}

func (oa *operatorActions) BackupAndRestoreToMultipleClusters(source *TidbClusterConfig, targets []BackupTarget) error {
	err := oa.DeployAndCheckPump(source)
	if err != nil {
		return err
	}

	err = oa.BeginInsertDataTo(source)
	if err != nil {
		return err
	}
	log.Logf("waiting 30 seconds to insert into more records")
	time.Sleep(30 * time.Second)

	// we should stop insert data before backup
	// Restoring via reparo is slow, so we stop inserting data as early as possible to reduce the size of incremental data
	oa.StopInsertDataTo(source)

	err = oa.DeployAdHocBackup(source)
	if err != nil {
		log.Logf("ERROR: cluster:[%s] deploy happen error: %v", source.ClusterName, err)
		return err
	}

	ts, err := oa.CheckAdHocBackup(source)
	if err != nil {
		log.Logf("ERROR: cluster:[%s] deploy happen error: %v", source.ClusterName, err)
		return err
	}

	prepareIncremental := func(source *TidbClusterConfig, target BackupTarget) error {
		err = oa.CheckTidbClusterStatus(target.TargetCluster)
		if err != nil {
			log.Logf("ERROR: cluster:[%s] deploy faild error: %v", target.TargetCluster.ClusterName, err)
			return err
		}

		err = oa.Restore(source, target.TargetCluster)
		if err != nil {
			log.Logf("ERROR: from cluster:[%s] to cluster [%s] restore happen error: %v",
				source.ClusterName, target.TargetCluster.ClusterName, err)
			return err
		}
		err = oa.CheckRestore(source, target.TargetCluster)
		if err != nil {
			log.Logf("ERROR: from cluster:[%s] to cluster [%s] restore failed error: %v",
				source.ClusterName, target.TargetCluster.ClusterName, err)
			return err
		}

		if target.IsAdditional {
			// Deploy an additional drainer release
			drainerConfig := target.GetDrainerConfig(source, ts)
			if err := oa.DeployDrainer(drainerConfig, source); err != nil {
				return err
			}
			if err := oa.CheckDrainer(drainerConfig, source); err != nil {
				return err
			}
		} else {
			// Enable drainer of the source TiDB cluster release
			if err := oa.DeployAndCheckIncrementalBackup(source, target.TargetCluster, ts); err != nil {
				return err
			}
		}
		return nil
	}

	checkIncremental := func(source *TidbClusterConfig, target BackupTarget, stopWriteTS int64) error {
		if target.IncrementalType == DbTypeFile {
			var eg errgroup.Group
			// Run reparo restoring and check concurrently to show restoring progress
			eg.Go(func() error {
				return oa.RestoreIncrementalFiles(target.GetDrainerConfig(source, ts), target.TargetCluster, stopWriteTS)
			})
			eg.Go(func() error {
				return oa.CheckDataConsistency(source, target.TargetCluster, 60*time.Minute)
			})
			if err := eg.Wait(); err != nil {
				return err
			}
		} else {
			if err := oa.CheckDataConsistency(source, target.TargetCluster, 30*time.Minute); err != nil {
				return err
			}
		}

		return nil
	}

	var eg errgroup.Group
	for _, target := range targets {
		target := target
		eg.Go(func() error {
			return prepareIncremental(source, target)
		})
	}
	if err := eg.Wait(); err != nil {
		return err
	}

	oa.BeginInsertDataToOrDie(source)
	if err != nil {
		return err
	}
	log.Logf("waiting 30 seconds to insert into more records")
	time.Sleep(30 * time.Second)

	log.Logf("cluster[%s] stop insert data", source.ClusterName)
	oa.StopInsertDataTo(source)

	log.Logf("wait on-going inserts to be drained for 60 seconds")
	time.Sleep(60 * time.Second)

	dsn, cancel, err := oa.getTiDBDSN(source.Namespace, source.ClusterName, "test", source.Password)
	if err != nil {
		return err
	}
	defer cancel()
	stopWriteTS, err := sql_util.ShowMasterCommitTS(dsn)
	if err != nil {
		return err
	}

	for _, target := range targets {
		target := target
		eg.Go(func() error {
			return checkIncremental(source, target, stopWriteTS)
		})
	}
	if err := eg.Wait(); err != nil {
		return err
	}

	err = oa.BeginInsertDataTo(source)
	if err != nil {
		return err
	}
	log.Logf("waiting 30 seconds to insert into more records")
	time.Sleep(30 * time.Second)

	log.Logf("cluster[%s] stop insert data", source.ClusterName)
	oa.StopInsertDataTo(source)

	err = oa.DeployScheduledBackup(source)
	if err != nil {
		log.Logf("ERROR: cluster:[%s] scheduler happen error: %v", source.ClusterName, err)
		return err
	}

	return oa.CheckScheduledBackup(source)
}

func (oa *operatorActions) BackupAndRestoreToMultipleClustersOrDie(source *TidbClusterConfig, targets []BackupTarget) {
	if err := oa.BackupAndRestoreToMultipleClusters(source, targets); err != nil {
		slack.NotifyAndPanic(err)
	}
}

func (oa *operatorActions) BackupRestore(from, to *TidbClusterConfig) error {

	return oa.BackupAndRestoreToMultipleClusters(from, []BackupTarget{
		{
			TargetCluster:   to,
			IncrementalType: DbTypeTiDB,
			IsAdditional:    false,
		},
	})
}

func (oa *operatorActions) BackupRestoreOrDie(from, to *TidbClusterConfig) {
	if err := oa.BackupRestore(from, to); err != nil {
		slack.NotifyAndPanic(err)
	}
}

func (oa *operatorActions) DeployAndCheckPump(tc *TidbClusterConfig) error {
	if err := oa.DeployIncrementalBackup(tc, nil, false, ""); err != nil {
		return err
	}

	return oa.CheckIncrementalBackup(tc, false)
}

func (oa *operatorActions) DeployAndCheckIncrementalBackup(from, to *TidbClusterConfig, ts string) error {
	if err := oa.DeployIncrementalBackup(from, to, true, ts); err != nil {
		return err
	}

	return oa.CheckIncrementalBackup(from, true)
}

func (oa *operatorActions) CheckDataConsistency(from, to *TidbClusterConfig, timeout time.Duration) error {
	fn := func() (bool, error) {
		b, err := oa.DataIsTheSameAs(to, from)
		if err != nil {
			log.Logf("ERROR: %v", err)
			return false, nil
		}
		if b {
			return true, nil
		}
		return false, nil
	}

	return wait.Poll(DefaultPollInterval, timeout, fn)
}

func (oa *operatorActions) DeployDrainer(info *DrainerConfig, source *TidbClusterConfig) error {
	oa.EmitEvent(source, "DeployDrainer")
	log.Logf("begin to deploy drainer [%s] namespace[%s], source cluster [%s]", info.DrainerName,
		source.Namespace, source.ClusterName)

	valuesPath, err := info.BuildSubValues(oa.drainerChartPath(source.OperatorTag))
	if err != nil {
		return err
	}

	override := map[string]string{}
	if len(oa.cfg.AdditionalDrainerVersion) > 0 {
		override["clusterVersion"] = oa.cfg.AdditionalDrainerVersion
	}
	if info.TLSCluster {
		override["clusterVersion"] = source.ClusterVersion
		override["tlsCluster.enabled"] = "true"
	}

<<<<<<< HEAD
	cmd := fmt.Sprintf("helm install %s %s --namespace %s --set-string %s -f %s --create-namespace",
		info.DrainerName, oa.drainerChartPath(source.OperatorTag), source.Namespace, info.DrainerHelmString(override, source), valuesPath)
	klog.Info(cmd)
=======
	cmd := fmt.Sprintf("helm install %s %s --namespace %s --set-string %s -f %s",
		info.DrainerName,
		oa.drainerChartPath(source.OperatorTag),
		source.Namespace,
		info.DrainerHelmString(override, source),
		valuesPath)
	log.Logf(cmd)
>>>>>>> e3e0c999

	if res, err := exec.Command("/bin/sh", "-c", cmd).CombinedOutput(); err != nil {
		return fmt.Errorf("failed to deploy drainer [%s/%s], %v, %s",
			source.Namespace, info.DrainerName, err, string(res))
	}

	return nil
}

func (oa *operatorActions) DeployDrainerOrDie(info *DrainerConfig, source *TidbClusterConfig) {
	if err := oa.DeployDrainer(info, source); err != nil {
		slack.NotifyAndPanic(err)
	}
}

func (oa *operatorActions) CheckDrainer(info *DrainerConfig, source *TidbClusterConfig) error {
	log.Logf("checking drainer [%s/%s]", info.DrainerName, source.Namespace)

	ns := source.Namespace
	stsName := fmt.Sprintf("%s-%s-drainer", source.ClusterName, info.DrainerName)
	fn := func() (bool, error) {
		sts, err := oa.kubeCli.AppsV1().StatefulSets(source.Namespace).Get(stsName, v1.GetOptions{})
		if err != nil {
			log.Logf("ERROR: failed to get drainer StatefulSet %s ,%v", sts, err)
			return false, nil
		}
		if *sts.Spec.Replicas != DrainerReplicas {
			log.Logf("StatefulSet: %s/%s .spec.Replicas(%d) != %d",
				ns, sts.Name, *sts.Spec.Replicas, DrainerReplicas)
			return false, nil
		}
		if sts.Status.ReadyReplicas != DrainerReplicas {
			log.Logf("StatefulSet: %s/%s .state.ReadyReplicas(%d) != %d",
				ns, sts.Name, sts.Status.ReadyReplicas, DrainerReplicas)
			return false, nil
		}
		for i := 0; i < int(*sts.Spec.Replicas); i++ {
			podName := fmt.Sprintf("%s-%d", stsName, i)
			if !oa.drainerHealth(source.ClusterName, source.Namespace, podName, info.TLSCluster) {
				log.Logf("%s is not health yet", podName)
				return false, nil
			}
		}
		return true, nil
	}

	err := wait.Poll(DefaultPollInterval, DefaultPollTimeout, fn)
	if err != nil {
		return fmt.Errorf("failed to install drainer [%s/%s], %v", source.Namespace, info.DrainerName, err)
	}

	return nil
}

func (oa *operatorActions) RestoreIncrementalFiles(from *DrainerConfig, to *TidbClusterConfig, stopTSO int64) error {
	log.Logf("restoring incremental data from drainer [%s/%s] to TiDB cluster [%s/%s]",
		from.Namespace, from.DrainerName, to.Namespace, to.ClusterName)

	// TODO: better incremental files restore solution
	reparoConfig := strings.Join([]string{
		`data-dir = \"/data/pb\"`,
		`log-level = \"info\"`,
		`dest-type = \"mysql\"`,
		`safe-mode = true`,
		fmt.Sprintf(`stop-tso = %d`, stopTSO),
		`[dest-db]`,
		fmt.Sprintf(`host = \"%s\"`, util.GetTidbServiceName(to.ClusterName)),
		"port = 4000",
		`user = \"root\"`,
		fmt.Sprintf(`password = \"%s\"`, to.Password),
	}, "\n")

	temp, err := template.New("reparo-command").Parse(RunReparoCommandTemplate)
	if err != nil {
		return err
	}
	buff := new(bytes.Buffer)
	if err := temp.Execute(buff, &struct {
		Namespace    string
		ReparoConfig string
		PodName      string
		StopTSO      int64
	}{
		Namespace:    from.Namespace,
		ReparoConfig: reparoConfig,
		PodName:      fmt.Sprintf("%s-%s-drainer-0", from.SourceClusterName, from.DrainerName),
		StopTSO:      stopTSO,
	}); err != nil {
		return err
	}

	cmd := buff.String()
	log.Logf("Restore incremental data, command: \n%s", cmd)

	if res, err := exec.Command("/bin/sh", "-c", cmd).CombinedOutput(); err != nil {
		return fmt.Errorf("failed to restore incremental files from dainer [%s/%s] to TiDB cluster [%s/%s], %v, %s",
			from.Namespace, from.DrainerName, to.Namespace, to.ClusterName, err, res)
	}
	return nil
}<|MERGE_RESOLUTION|>--- conflicted
+++ resolved
@@ -288,11 +288,6 @@
 		override["tlsCluster.enabled"] = "true"
 	}
 
-<<<<<<< HEAD
-	cmd := fmt.Sprintf("helm install %s %s --namespace %s --set-string %s -f %s --create-namespace",
-		info.DrainerName, oa.drainerChartPath(source.OperatorTag), source.Namespace, info.DrainerHelmString(override, source), valuesPath)
-	klog.Info(cmd)
-=======
 	cmd := fmt.Sprintf("helm install %s %s --namespace %s --set-string %s -f %s",
 		info.DrainerName,
 		oa.drainerChartPath(source.OperatorTag),
@@ -300,7 +295,6 @@
 		info.DrainerHelmString(override, source),
 		valuesPath)
 	log.Logf(cmd)
->>>>>>> e3e0c999
 
 	if res, err := exec.Command("/bin/sh", "-c", cmd).CombinedOutput(); err != nil {
 		return fmt.Errorf("failed to deploy drainer [%s/%s], %v, %s",
