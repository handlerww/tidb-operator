FROM debian:buster-slim

ENV KUBECTL_VERSION=v1.12.2
<<<<<<< HEAD
ENV HELM_VERSION=v3.4.2
=======
ENV HELM_VERSION=v2.17.0
>>>>>>> 556c4db6

# python is required by gcloud-
RUN apt-get update && \
    apt-get install -y ca-certificates curl git openssl default-mysql-client unzip && \
    apt-get install -y python && \
    apt-get autoremove -y && \
    apt-get clean -y

RUN curl https://storage.googleapis.com/kubernetes-release/release/${KUBECTL_VERSION}/bin/linux/amd64/kubectl \
    -o /usr/local/bin/kubectl && \
    chmod +x /usr/local/bin/kubectl && \
    curl https://get.helm.sh/helm-${HELM_VERSION}-linux-amd64.tar.gz \
    -o helm-${HELM_VERSION}-linux-amd64.tar.gz && \
    tar -zxvf helm-${HELM_VERSION}-linux-amd64.tar.gz && \
    mv linux-amd64/helm /usr/local/bin/helm && \
    rm -rf linux-amd64 && \
    rm helm-${HELM_VERSION}-linux-amd64.tar.gz
RUN curl "https://awscli.amazonaws.com/awscli-exe-linux-x86_64.zip" -o "awscliv2.zip" && \
    unzip awscliv2.zip && \
    ./aws/install && \
    rm -r aws awscliv2.zip
RUN curl -L "https://github.com/jetstack/cert-manager/releases/download/v0.11.1/cert-manager.yaml" -o "/cert-manager.yaml"
ADD minio /minio

ADD tidb-operator /charts/e2e/tidb-operator
ADD tidb-cluster /charts/e2e/tidb-cluster
ADD tidb-backup /charts/e2e/tidb-backup
ADD tidb-drainer /charts/e2e/tidb-drainer
ADD manifests /manifests/e2e

ADD bin/ginkgo /usr/local/bin/
ADD bin/e2e.test /usr/local/bin/
ADD bin/webhook /usr/local/bin/
ADD bin/blockwriter /usr/local/bin/
ADD bin/mock-prometheus /bin/prometheus

ADD entrypoint.sh /usr/local/bin
ENTRYPOINT ["/usr/local/bin/entrypoint.sh"]<|MERGE_RESOLUTION|>--- conflicted
+++ resolved
@@ -1,11 +1,7 @@
 FROM debian:buster-slim
 
 ENV KUBECTL_VERSION=v1.12.2
-<<<<<<< HEAD
-ENV HELM_VERSION=v3.4.2
-=======
 ENV HELM_VERSION=v2.17.0
->>>>>>> 556c4db6
 
 # python is required by gcloud-
 RUN apt-get update && \
