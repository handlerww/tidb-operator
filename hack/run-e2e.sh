--- conflicted
+++ resolved
@@ -178,27 +178,6 @@
     $KUBECTL_BIN --context $KUBECONTEXT version --short | awk '/Server Version:/ {print $3}'
 }
 
-<<<<<<< HEAD
-# function e2e::setup_helm_server() {
-#     $KUBECTL_BIN --context $KUBECONTEXT apply -f ${ROOT}/manifests/tiller-rbac.yaml
-#     if hack::version_ge $(e2e::get_kube_version) "v1.16.0"; then
-#         # workaround for https://github.com/helm/helm/issues/6374
-#         # TODO remove this when we can upgrade to helm 2.15+, see https://github.com/helm/helm/pull/6462
-#         # \'$'\n is used to be compatible with BSD sed (Darwin)
-#         $HELM_BIN init --service-account tiller --output yaml \
-#             | sed 's@apiVersion: extensions/v1beta1@apiVersion: apps/v1@' \
-#             | sed 's@  replicas: 1@  replicas: 1\'$'\n  selector: {"matchLabels": {"app": "helm", "name": "tiller"}}@' \
-#             | $KUBECTL_BIN --context $KUBECONTEXT apply -f -
-#         echo "info: wait for tiller to be ready"
-#         e2e::__wait_for_deploy kube-system tiller-deploy
-#     else
-#         $HELM_BIN init --service-account=tiller --skip-refresh --wait
-#     fi
-#     $HELM_BIN version
-# }
-
-=======
->>>>>>> e3e0c999
 # Used by non-kind providers to tag image with its id. This can force our e2e
 # process to pull correct image even if IfNotPresent is used in an existing
 # environment, e.g. testing in the same cluster.
@@ -311,16 +290,12 @@
     e2e::image_load
 fi
 
-<<<<<<< HEAD
 if [ -n "$SKIP_UP" ]; then
     e2e::setup_local_pvs
     # Remove due to upgrade to v3.4.2
     # e2e::setup_helm_server
     echo "info: skipping setup local pvs"
 fi
-=======
-e2e::setup_local_pvs
->>>>>>> e3e0c999
 
 if [ -n "$SKIP_GINKGO" ]; then
     echo "info: skipping ginkgo"
