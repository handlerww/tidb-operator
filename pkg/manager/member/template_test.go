// Copyright 2020 PingCAP, Inc.
//
// Licensed under the Apache License, Version 2.0 (the "License");
// you may not use this file except in compliance with the License.
// You may obtain a copy of the License at
//
//     http://www.apache.org/licenses/LICENSE-2.0
//
// Unless required by applicable law or agreed to in writing, software
// distributed under the License is distributed on an "AS IS" BASIS,
// See the License for the specific language governing permissions and
// limitations under the License.

package member

import (
	"path/filepath"
	"testing"

	"github.com/google/go-cmp/cmp"
)

func TestRenderTiDBInitStartScript(t *testing.T) {
	tests := []struct {
		name          string
		path          string
		clusterDomain string
		result        string
	}{
		{
			name:          "basic",
			path:          "cluster01-pd:2379",
			clusterDomain: "",
			result: `#!/bin/sh

# This script is used to start tidb containers in kubernetes cluster

# Use DownwardAPIVolumeFiles to store informations of the cluster:
# https://kubernetes.io/docs/tasks/inject-data-application/downward-api-volume-expose-pod-information/#the-downward-api
#
#   runmode="normal/debug"
#
set -uo pipefail

ANNOTATIONS="/etc/podinfo/annotations"

if [[ ! -f "${ANNOTATIONS}" ]]
then
    echo "${ANNOTATIONS} does't exist, exiting."
    exit 1
fi
source ${ANNOTATIONS} 2>/dev/null
runmode=${runmode:-normal}
if [[ X${runmode} == Xdebug ]]
then
    echo "entering debug mode."
    tail -f /dev/null
fi

# Use HOSTNAME if POD_NAME is unset for backward compatibility.
POD_NAME=${POD_NAME:-$HOSTNAME}
ARGS="--store=tikv \
--advertise-address=${POD_NAME}.${HEADLESS_SERVICE_NAME}.${NAMESPACE}.svc \
--host=0.0.0.0 \
--path=cluster01-pd:2379 \
--config=/etc/tidb/tidb.toml
"

if [[ X${BINLOG_ENABLED:-} == Xtrue ]]
then
    ARGS="${ARGS} --enable-binlog=true"
fi

SLOW_LOG_FILE=${SLOW_LOG_FILE:-""}
if [[ ! -z "${SLOW_LOG_FILE}" ]]
then
    ARGS="${ARGS} --log-slow-query=${SLOW_LOG_FILE:-}"
fi

echo "start tidb-server ..."
echo "/tidb-server ${ARGS}"
exec /tidb-server ${ARGS}
`,
		},
		{
			name:          "basic with cluster domain",
			path:          "cluster01-pd:2379",
			clusterDomain: "test.com",
			result: `#!/bin/sh

# This script is used to start tidb containers in kubernetes cluster

# Use DownwardAPIVolumeFiles to store informations of the cluster:
# https://kubernetes.io/docs/tasks/inject-data-application/downward-api-volume-expose-pod-information/#the-downward-api
#
#   runmode="normal/debug"
#
set -uo pipefail

ANNOTATIONS="/etc/podinfo/annotations"

if [[ ! -f "${ANNOTATIONS}" ]]
then
    echo "${ANNOTATIONS} does't exist, exiting."
    exit 1
fi
source ${ANNOTATIONS} 2>/dev/null
runmode=${runmode:-normal}
if [[ X${runmode} == Xdebug ]]
then
    echo "entering debug mode."
    tail -f /dev/null
fi

# Use HOSTNAME if POD_NAME is unset for backward compatibility.
POD_NAME=${POD_NAME:-$HOSTNAME}
pd_url="cluster01-pd:2379"
<<<<<<< HEAD
encoded_domain_url=` + "`" + `echo $pd_url | base64 | tr "\n" " " | sed "s/ //g"` + "`" + `
=======
encoded_domain_url=$(echo $pd_url | base64 | tr "\n" " " | sed "s/ //g")
>>>>>>> e3e0c999
discovery_url="${CLUSTER_NAME}-discovery.${NAMESPACE}.svc.test.com:10261"
until result=$(wget -qO- -T 3 http://${discovery_url}/verify/${encoded_domain_url} 2>/dev/null | sed 's/http:\/\///g'); do
echo "waiting for the verification of PD endpoints ..."
sleep $((RANDOM % 5))
done

ARGS="--store=tikv \
--advertise-address=${POD_NAME}.${HEADLESS_SERVICE_NAME}.${NAMESPACE}.svc.test.com \
--host=0.0.0.0 \
--path=${result} \

--config=/etc/tidb/tidb.toml
"

if [[ X${BINLOG_ENABLED:-} == Xtrue ]]
then
    ARGS="${ARGS} --enable-binlog=true"
fi

SLOW_LOG_FILE=${SLOW_LOG_FILE:-""}
if [[ ! -z "${SLOW_LOG_FILE}" ]]
then
    ARGS="${ARGS} --log-slow-query=${SLOW_LOG_FILE:-}"
fi

echo "start tidb-server ..."
echo "/tidb-server ${ARGS}"
exec /tidb-server ${ARGS}
`,
		},
	}

	for _, tt := range tests {
		t.Run(tt.name, func(t *testing.T) {
			model := TidbStartScriptModel{
				EnablePlugin:  false,
				ClusterDomain: tt.clusterDomain,
				Path:          "cluster01-pd:2379",
			}
			script, err := RenderTiDBStartScript(&model)
			if err != nil {
				t.Fatal(err)
			}
			if diff := cmp.Diff(tt.result, script); diff != "" {
				t.Errorf("unexpected (-want, +got): %s", diff)
			}
		})
	}
}

func TestRenderTiKVStartScript(t *testing.T) {
	tests := []struct {
		name                string
		enableAdvertiseAddr bool
		advertiseAddr       string
		dataSubDir          string
		result              string
		clusterDomain       string
	}{
		{
			name:                "disable AdvertiseAddr",
			enableAdvertiseAddr: false,
			advertiseAddr:       "",
			result: `#!/bin/sh

# This script is used to start tikv containers in kubernetes cluster

# Use DownwardAPIVolumeFiles to store informations of the cluster:
# https://kubernetes.io/docs/tasks/inject-data-application/downward-api-volume-expose-pod-information/#the-downward-api
#
#   runmode="normal/debug"
#

set -uo pipefail

ANNOTATIONS="/etc/podinfo/annotations"

if [[ ! -f "${ANNOTATIONS}" ]]
then
    echo "${ANNOTATIONS} does't exist, exiting."
    exit 1
fi
source ${ANNOTATIONS} 2>/dev/null

runmode=${runmode:-normal}
if [[ X${runmode} == Xdebug ]]
then
	echo "entering debug mode."
	tail -f /dev/null
fi

# Use HOSTNAME if POD_NAME is unset for backward compatibility.
POD_NAME=${POD_NAME:-$HOSTNAME}
ARGS="--pd=http://${CLUSTER_NAME}-pd:2379 \
--advertise-addr=${POD_NAME}.${HEADLESS_SERVICE_NAME}.${NAMESPACE}.svc:20160 \
--addr=0.0.0.0:20160 \
--status-addr=0.0.0.0:20180 \
--data-dir=/var/lib/tikv \
--capacity=${CAPACITY} \
--config=/etc/tikv/tikv.toml
"

if [ ! -z "${STORE_LABELS:-}" ]; then
  LABELS=" --labels ${STORE_LABELS} "
  ARGS="${ARGS}${LABELS}"
fi

echo "starting tikv-server ..."
echo "/tikv-server ${ARGS}"
exec /tikv-server ${ARGS}
`,
		},
		{
			name:                "enable AdvertiseAddr",
			enableAdvertiseAddr: true,
			advertiseAddr:       "test-tikv-1.test-tikv-peer.namespace.svc",
			result: `#!/bin/sh

# This script is used to start tikv containers in kubernetes cluster

# Use DownwardAPIVolumeFiles to store informations of the cluster:
# https://kubernetes.io/docs/tasks/inject-data-application/downward-api-volume-expose-pod-information/#the-downward-api
#
#   runmode="normal/debug"
#

set -uo pipefail

ANNOTATIONS="/etc/podinfo/annotations"

if [[ ! -f "${ANNOTATIONS}" ]]
then
    echo "${ANNOTATIONS} does't exist, exiting."
    exit 1
fi
source ${ANNOTATIONS} 2>/dev/null

runmode=${runmode:-normal}
if [[ X${runmode} == Xdebug ]]
then
	echo "entering debug mode."
	tail -f /dev/null
fi

# Use HOSTNAME if POD_NAME is unset for backward compatibility.
POD_NAME=${POD_NAME:-$HOSTNAME}
ARGS="--pd=http://${CLUSTER_NAME}-pd:2379 \
--advertise-addr=${POD_NAME}.${HEADLESS_SERVICE_NAME}.${NAMESPACE}.svc:20160 \
--addr=0.0.0.0:20160 \
--status-addr=0.0.0.0:20180 \
--advertise-status-addr=test-tikv-1.test-tikv-peer.namespace.svc:20180 \
--data-dir=/var/lib/tikv \
--capacity=${CAPACITY} \
--config=/etc/tikv/tikv.toml
"

if [ ! -z "${STORE_LABELS:-}" ]; then
  LABELS=" --labels ${STORE_LABELS} "
  ARGS="${ARGS}${LABELS}"
fi

echo "starting tikv-server ..."
echo "/tikv-server ${ARGS}"
exec /tikv-server ${ARGS}
`,
		},
		{
			name:                "enable AdvertiseAddr and non-empty dataSubDir",
			enableAdvertiseAddr: true,
			advertiseAddr:       "test-tikv-1.test-tikv-peer.namespace.svc",
			dataSubDir:          "data",
			result: `#!/bin/sh

# This script is used to start tikv containers in kubernetes cluster

# Use DownwardAPIVolumeFiles to store informations of the cluster:
# https://kubernetes.io/docs/tasks/inject-data-application/downward-api-volume-expose-pod-information/#the-downward-api
#
#   runmode="normal/debug"
#

set -uo pipefail

ANNOTATIONS="/etc/podinfo/annotations"

if [[ ! -f "${ANNOTATIONS}" ]]
then
    echo "${ANNOTATIONS} does't exist, exiting."
    exit 1
fi
source ${ANNOTATIONS} 2>/dev/null

runmode=${runmode:-normal}
if [[ X${runmode} == Xdebug ]]
then
	echo "entering debug mode."
	tail -f /dev/null
fi

# Use HOSTNAME if POD_NAME is unset for backward compatibility.
POD_NAME=${POD_NAME:-$HOSTNAME}
ARGS="--pd=http://${CLUSTER_NAME}-pd:2379 \
--advertise-addr=${POD_NAME}.${HEADLESS_SERVICE_NAME}.${NAMESPACE}.svc:20160 \
--addr=0.0.0.0:20160 \
--status-addr=0.0.0.0:20180 \
--advertise-status-addr=test-tikv-1.test-tikv-peer.namespace.svc:20180 \
--data-dir=/var/lib/tikv/data \
--capacity=${CAPACITY} \
--config=/etc/tikv/tikv.toml
"

if [ ! -z "${STORE_LABELS:-}" ]; then
  LABELS=" --labels ${STORE_LABELS} "
  ARGS="${ARGS}${LABELS}"
fi

echo "starting tikv-server ..."
echo "/tikv-server ${ARGS}"
exec /tikv-server ${ARGS}
`,
		},
		{
			name:                "non-empty clusterDomain",
			enableAdvertiseAddr: true,
			advertiseAddr:       "test-tikv-1.test-tikv-peer.namespace.svc.cluster.local",
			dataSubDir:          "data",
			clusterDomain:       "cluster.local",
			result: `#!/bin/sh

# This script is used to start tikv containers in kubernetes cluster

# Use DownwardAPIVolumeFiles to store informations of the cluster:
# https://kubernetes.io/docs/tasks/inject-data-application/downward-api-volume-expose-pod-information/#the-downward-api
#
#   runmode="normal/debug"
#

set -uo pipefail

ANNOTATIONS="/etc/podinfo/annotations"

if [[ ! -f "${ANNOTATIONS}" ]]
then
    echo "${ANNOTATIONS} does't exist, exiting."
    exit 1
fi
source ${ANNOTATIONS} 2>/dev/null

runmode=${runmode:-normal}
if [[ X${runmode} == Xdebug ]]
then
	echo "entering debug mode."
	tail -f /dev/null
fi

# Use HOSTNAME if POD_NAME is unset for backward compatibility.
POD_NAME=${POD_NAME:-$HOSTNAME}
pd_url="http://${CLUSTER_NAME}-pd:2379"
<<<<<<< HEAD
encoded_domain_url=` + "`" + `echo $pd_url | base64 | tr "\n" " " | sed "s/ //g"` + "`" + `
=======
encoded_domain_url=$(echo $pd_url | base64 | tr "\n" " " | sed "s/ //g")
>>>>>>> e3e0c999
discovery_url="${CLUSTER_NAME}-discovery.${NAMESPACE}.svc.cluster.local:10261"

until result=$(wget -qO- -T 3 http://${discovery_url}/verify/${encoded_domain_url} 2>/dev/null); do
echo "waiting for the verification of PD endpoints ..."
sleep $((RANDOM % 5))
done

ARGS="--pd=${result} \

--advertise-addr=${POD_NAME}.${HEADLESS_SERVICE_NAME}.${NAMESPACE}.svc.cluster.local:20160 \
--addr=0.0.0.0:20160 \
--status-addr=0.0.0.0:20180 \
--advertise-status-addr=test-tikv-1.test-tikv-peer.namespace.svc.cluster.local:20180 \
--data-dir=/var/lib/tikv/data \
--capacity=${CAPACITY} \
--config=/etc/tikv/tikv.toml
"

if [ ! -z "${STORE_LABELS:-}" ]; then
  LABELS=" --labels ${STORE_LABELS} "
  ARGS="${ARGS}${LABELS}"
fi

echo "starting tikv-server ..."
echo "/tikv-server ${ARGS}"
exec /tikv-server ${ARGS}
`,
		},
	}

	for _, tt := range tests {
		t.Run(tt.name, func(t *testing.T) {
			model := TiKVStartScriptModel{
				PDAddress:                 "http://${CLUSTER_NAME}-pd:2379",
				EnableAdvertiseStatusAddr: tt.enableAdvertiseAddr,
				AdvertiseStatusAddr:       tt.advertiseAddr,
				DataDir:                   filepath.Join(tikvDataVolumeMountPath, tt.dataSubDir),
				ClusterDomain:             tt.clusterDomain,
			}
			script, err := RenderTiKVStartScript(&model)
			if err != nil {
				t.Fatal(err)
			}
			if diff := cmp.Diff(tt.result, script); diff != "" {
				t.Errorf("unexpected (-want, +got): %s", diff)
			}
		})
	}
}

func TestRenderPDStartScript(t *testing.T) {
	tests := []struct {
		name          string
		scheme        string
		dataSubDir    string
		result        string
		clusterDomain string
	}{
		{
			name:   "https scheme",
			scheme: "https",
			result: `#!/bin/sh

# This script is used to start pd containers in kubernetes cluster

# Use DownwardAPIVolumeFiles to store informations of the cluster:
# https://kubernetes.io/docs/tasks/inject-data-application/downward-api-volume-expose-pod-information/#the-downward-api
#
#   runmode="normal/debug"
#

set -uo pipefail

ANNOTATIONS="/etc/podinfo/annotations"

if [[ ! -f "${ANNOTATIONS}" ]]
then
    echo "${ANNOTATIONS} does't exist, exiting."
    exit 1
fi
source ${ANNOTATIONS} 2>/dev/null

runmode=${runmode:-normal}
if [[ X${runmode} == Xdebug ]]
then
    echo "entering debug mode."
    tail -f /dev/null
fi

# Use HOSTNAME if POD_NAME is unset for backward compatibility.
POD_NAME=${POD_NAME:-$HOSTNAME}
# the general form of variable PEER_SERVICE_NAME is: "<clusterName>-pd-peer"
cluster_name=` + "`" + `echo ${PEER_SERVICE_NAME} | sed 's/-pd-peer//'` + "`" + `
domain="${POD_NAME}.${PEER_SERVICE_NAME}.${NAMESPACE}.svc"
discovery_url="${cluster_name}-discovery.${NAMESPACE}.svc:10261"
encoded_domain_url=` + "`" + `echo ${domain}:2380 | base64 | tr "\n" " " | sed "s/ //g"` + "`" + `
elapseTime=0
period=1
threshold=30
while true; do
sleep ${period}
elapseTime=$(( elapseTime+period ))

if [[ ${elapseTime} -ge ${threshold} ]]
then
echo "waiting for pd cluster ready timeout" >&2
exit 1
fi

if nslookup ${domain} 2>/dev/null
then
echo "nslookup domain ${domain}.svc success"
break
else
echo "nslookup domain ${domain} failed" >&2
fi
done

ARGS="--data-dir=/var/lib/pd \
--name=${POD_NAME} \
--peer-urls=://0.0.0.0:2380 \
--advertise-peer-urls=://${domain}:2380 \
--client-urls=://0.0.0.0:2379 \
--advertise-client-urls=://${domain}:2379 \
--config=/etc/pd/pd.toml \
"

if [[ -f /var/lib/pd/join ]]
then
# The content of the join file is:
#   demo-pd-0=http://demo-pd-0.demo-pd-peer.demo.svc:2380,demo-pd-1=http://demo-pd-1.demo-pd-peer.demo.svc:2380
# The --join args must be:
#   --join=http://demo-pd-0.demo-pd-peer.demo.svc:2380,http://demo-pd-1.demo-pd-peer.demo.svc:2380
join=` + "`" + `cat /var/lib/pd/join | tr "," "\n" | awk -F'=' '{print $2}' | tr "\n" ","` + "`" + `
join=${join%,}
ARGS="${ARGS} --join=${join}"
elif [[ ! -d /var/lib/pd/member/wal ]]
then
until result=$(wget -qO- -T 3 http://${discovery_url}/new/${encoded_domain_url} 2>/dev/null); do
echo "waiting for discovery service to return start args ..."
sleep $((RANDOM % 5))
done
ARGS="${ARGS}${result}"
fi

echo "starting pd-server ..."
sleep $((RANDOM % 10))
echo "/pd-server ${ARGS}"
exec /pd-server ${ARGS}
`,
		},
		{
			name:       "non-empty dataSubDir",
			scheme:     "http",
			dataSubDir: "data",
			result: `#!/bin/sh

# This script is used to start pd containers in kubernetes cluster

# Use DownwardAPIVolumeFiles to store informations of the cluster:
# https://kubernetes.io/docs/tasks/inject-data-application/downward-api-volume-expose-pod-information/#the-downward-api
#
#   runmode="normal/debug"
#

set -uo pipefail

ANNOTATIONS="/etc/podinfo/annotations"

if [[ ! -f "${ANNOTATIONS}" ]]
then
    echo "${ANNOTATIONS} does't exist, exiting."
    exit 1
fi
source ${ANNOTATIONS} 2>/dev/null

runmode=${runmode:-normal}
if [[ X${runmode} == Xdebug ]]
then
    echo "entering debug mode."
    tail -f /dev/null
fi

# Use HOSTNAME if POD_NAME is unset for backward compatibility.
POD_NAME=${POD_NAME:-$HOSTNAME}
# the general form of variable PEER_SERVICE_NAME is: "<clusterName>-pd-peer"
cluster_name=` + "`" + `echo ${PEER_SERVICE_NAME} | sed 's/-pd-peer//'` + "`" + `
domain="${POD_NAME}.${PEER_SERVICE_NAME}.${NAMESPACE}.svc"
discovery_url="${cluster_name}-discovery.${NAMESPACE}.svc:10261"
encoded_domain_url=` + "`" + `echo ${domain}:2380 | base64 | tr "\n" " " | sed "s/ //g"` + "`" + `
elapseTime=0
period=1
threshold=30
while true; do
sleep ${period}
elapseTime=$(( elapseTime+period ))

if [[ ${elapseTime} -ge ${threshold} ]]
then
echo "waiting for pd cluster ready timeout" >&2
exit 1
fi

if nslookup ${domain} 2>/dev/null
then
echo "nslookup domain ${domain}.svc success"
break
else
echo "nslookup domain ${domain} failed" >&2
fi
done

ARGS="--data-dir=/var/lib/pd/data \
--name=${POD_NAME} \
--peer-urls=://0.0.0.0:2380 \
--advertise-peer-urls=://${domain}:2380 \
--client-urls=://0.0.0.0:2379 \
--advertise-client-urls=://${domain}:2379 \
--config=/etc/pd/pd.toml \
"

if [[ -f /var/lib/pd/data/join ]]
then
# The content of the join file is:
#   demo-pd-0=http://demo-pd-0.demo-pd-peer.demo.svc:2380,demo-pd-1=http://demo-pd-1.demo-pd-peer.demo.svc:2380
# The --join args must be:
#   --join=http://demo-pd-0.demo-pd-peer.demo.svc:2380,http://demo-pd-1.demo-pd-peer.demo.svc:2380
join=` + "`" + `cat /var/lib/pd/data/join | tr "," "\n" | awk -F'=' '{print $2}' | tr "\n" ","` + "`" + `
join=${join%,}
ARGS="${ARGS} --join=${join}"
elif [[ ! -d /var/lib/pd/data/member/wal ]]
then
until result=$(wget -qO- -T 3 http://${discovery_url}/new/${encoded_domain_url} 2>/dev/null); do
echo "waiting for discovery service to return start args ..."
sleep $((RANDOM % 5))
done
ARGS="${ARGS}${result}"
fi

echo "starting pd-server ..."
sleep $((RANDOM % 10))
echo "/pd-server ${ARGS}"
exec /pd-server ${ARGS}
`,
		},
		{
			name:          "non-empty clusterDomain",
			scheme:        "http",
			dataSubDir:    "data",
			clusterDomain: "cluster.local",
			result: `#!/bin/sh

# This script is used to start pd containers in kubernetes cluster

# Use DownwardAPIVolumeFiles to store informations of the cluster:
# https://kubernetes.io/docs/tasks/inject-data-application/downward-api-volume-expose-pod-information/#the-downward-api
#
#   runmode="normal/debug"
#

set -uo pipefail

ANNOTATIONS="/etc/podinfo/annotations"

if [[ ! -f "${ANNOTATIONS}" ]]
then
    echo "${ANNOTATIONS} does't exist, exiting."
    exit 1
fi
source ${ANNOTATIONS} 2>/dev/null

runmode=${runmode:-normal}
if [[ X${runmode} == Xdebug ]]
then
    echo "entering debug mode."
    tail -f /dev/null
fi

# Use HOSTNAME if POD_NAME is unset for backward compatibility.
POD_NAME=${POD_NAME:-$HOSTNAME}
# the general form of variable PEER_SERVICE_NAME is: "<clusterName>-pd-peer"
cluster_name=` + "`" + `echo ${PEER_SERVICE_NAME} | sed 's/-pd-peer//'` + "`" + `
domain="${POD_NAME}.${PEER_SERVICE_NAME}.${NAMESPACE}.svc.cluster.local"
discovery_url="${cluster_name}-discovery.${NAMESPACE}.svc.cluster.local:10261"
encoded_domain_url=` + "`" + `echo ${domain}:2380 | base64 | tr "\n" " " | sed "s/ //g"` + "`" + `
elapseTime=0
period=1
threshold=30
while true; do
sleep ${period}
elapseTime=$(( elapseTime+period ))

if [[ ${elapseTime} -ge ${threshold} ]]
then
echo "waiting for pd cluster ready timeout" >&2
exit 1
fi

if nslookup ${domain} 2>/dev/null
then
echo "nslookup domain ${domain}.svc success"
break
else
echo "nslookup domain ${domain} failed" >&2
fi
done

ARGS="--data-dir=/var/lib/pd/data \
--name=${domain} \
--peer-urls=://0.0.0.0:2380 \
--advertise-peer-urls=://${domain}:2380 \
--client-urls=://0.0.0.0:2379 \
--advertise-client-urls=://${domain}:2379 \
--config=/etc/pd/pd.toml \
"

if [[ -f /var/lib/pd/data/join ]]
then
# The content of the join file is:
#   demo-pd-0=http://demo-pd-0.demo-pd-peer.demo.svc:2380,demo-pd-1=http://demo-pd-1.demo-pd-peer.demo.svc:2380
# The --join args must be:
#   --join=http://demo-pd-0.demo-pd-peer.demo.svc:2380,http://demo-pd-1.demo-pd-peer.demo.svc:2380
join=` + "`" + `cat /var/lib/pd/data/join | tr "," "\n" | awk -F'=' '{print $2}' | tr "\n" ","` + "`" + `
join=${join%,}
ARGS="${ARGS} --join=${join}"
elif [[ ! -d /var/lib/pd/data/member/wal ]]
then
until result=$(wget -qO- -T 3 http://${discovery_url}/new/${encoded_domain_url} 2>/dev/null); do
echo "waiting for discovery service to return start args ..."
sleep $((RANDOM % 5))
done
ARGS="${ARGS}${result}"
fi

echo "starting pd-server ..."
sleep $((RANDOM % 10))
echo "/pd-server ${ARGS}"
exec /pd-server ${ARGS}
`,
		},
	}

	for _, tt := range tests {
		t.Run(tt.name, func(t *testing.T) {
			model := PDStartScriptModel{
				DataDir:       filepath.Join(pdDataVolumeMountPath, tt.dataSubDir),
				ClusterDomain: tt.clusterDomain,
			}
			script, err := RenderPDStartScript(&model)
			if err != nil {
				t.Fatal(err)
			}
			if diff := cmp.Diff(tt.result, script); diff != "" {
				t.Errorf("unexpected (-want, +got): %s", diff)
			}
		})
	}
}

func TestRenderPumpStartScript(t *testing.T) {
	tests := []struct {
		name          string
		scheme        string
		clusterName   string
		LogLevel      string
		Namespace     string
		clusterDomain string
		result        string
	}{
		{
			name:          "basic",
			scheme:        "http",
			clusterName:   "demo",
			LogLevel:      "INFO",
			Namespace:     "demo-ns",
			clusterDomain: "",
			result: `set -euo pipefail

/pump \
-pd-urls=http://demo-pd:2379 \
-L=INFO \
-advertise-addr=` + "`" + `echo ${HOSTNAME}` + "`" + `.demo-pump:8250 \
-config=/etc/pump/pump.toml \
-data-dir=/data \
-log-file=

if [ $? == 0 ]; then
    echo $(date -u +"[%Y/%m/%d %H:%M:%S.%3N %:z]") "pump offline, please delete my pod"
    tail -f /dev/null
fi`,
		},
		{
			name:          "basic with cluster domain",
			scheme:        "http",
			clusterName:   "demo",
			LogLevel:      "INFO",
			Namespace:     "demo-ns",
			clusterDomain: "demo.com",
			result: `set -euo pipefail

/pump \
-pd-urls=http://demo-pd:2379 \
-L=INFO \
-advertise-addr=` + "`" + `echo ${HOSTNAME}` + "`" + `.demo-pump.demo-ns.svc.demo.com:8250 \
-config=/etc/pump/pump.toml \
-data-dir=/data \
-log-file=

if [ $? == 0 ]; then
    echo $(date -u +"[%Y/%m/%d %H:%M:%S.%3N %:z]") "pump offline, please delete my pod"
    tail -f /dev/null
fi`,
		},
	}

	for _, tt := range tests {
		t.Run(tt.name, func(t *testing.T) {
			model := PumpStartScriptModel{
				Scheme:        tt.scheme,
				ClusterName:   tt.clusterName,
				LogLevel:      tt.LogLevel,
				Namespace:     tt.Namespace,
				ClusterDomain: tt.clusterDomain,
			}
			script, err := RenderPumpStartScript(&model)
			if err != nil {
				t.Fatal(err)
			}
			if diff := cmp.Diff(tt.result, script); diff != "" {
				t.Errorf("unexpected (-want, +got): %s", diff)
			}
		})
	}
}<|MERGE_RESOLUTION|>--- conflicted
+++ resolved
@@ -115,11 +115,7 @@
 # Use HOSTNAME if POD_NAME is unset for backward compatibility.
 POD_NAME=${POD_NAME:-$HOSTNAME}
 pd_url="cluster01-pd:2379"
-<<<<<<< HEAD
-encoded_domain_url=` + "`" + `echo $pd_url | base64 | tr "\n" " " | sed "s/ //g"` + "`" + `
-=======
 encoded_domain_url=$(echo $pd_url | base64 | tr "\n" " " | sed "s/ //g")
->>>>>>> e3e0c999
 discovery_url="${CLUSTER_NAME}-discovery.${NAMESPACE}.svc.test.com:10261"
 until result=$(wget -qO- -T 3 http://${discovery_url}/verify/${encoded_domain_url} 2>/dev/null | sed 's/http:\/\///g'); do
 echo "waiting for the verification of PD endpoints ..."
@@ -378,11 +374,7 @@
 # Use HOSTNAME if POD_NAME is unset for backward compatibility.
 POD_NAME=${POD_NAME:-$HOSTNAME}
 pd_url="http://${CLUSTER_NAME}-pd:2379"
-<<<<<<< HEAD
-encoded_domain_url=` + "`" + `echo $pd_url | base64 | tr "\n" " " | sed "s/ //g"` + "`" + `
-=======
 encoded_domain_url=$(echo $pd_url | base64 | tr "\n" " " | sed "s/ //g")
->>>>>>> e3e0c999
 discovery_url="${CLUSTER_NAME}-discovery.${NAMESPACE}.svc.cluster.local:10261"
 
 until result=$(wget -qO- -T 3 http://${discovery_url}/verify/${encoded_domain_url} 2>/dev/null); do
